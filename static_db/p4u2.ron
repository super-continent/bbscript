(
    jump_table_ids: [
        0,
    ],
    literal_tag: 0,
    variable_tag: 2,
    named_variables: {},
    named_value_maps: {
<<<<<<< HEAD
        "if0_4": {
            0: "STATIC",
            2: "VARIABLE",
        },
=======
>>>>>>> cf6cf9fb
        "moveInput0_1775": {
            1: "INPUT_HOLD_A",
            3: "INPUT_RELEASE_A",
            4: "INPUT_PRESS_A",
            10: "INPUT_HOLD_B",
            12: "INPUT_RELEASE_B",
            13: "INPUT_PRESS_B",
            19: "INPUT_HOLD_C",
            21: "INPUT_RELEASE_C",
            22: "INPUT_PRESS_C",
            28: "INPUT_HOLD_D",
            30: "INPUT_RELEASE_D",
            31: "INPUT_PRESS_D",
            55: "INPUT_1",
            68: "INPUT_2",
            69: "INPUT_ANY_DOWN",
            77: "INPUT_DISALLOW_UP",
            81: "INPUT_3",
            94: "INPUT_4",
            103: "INPUT_DISALLOW_DOWN",
            120: "INPUT_6",
            121: "INPUT_ANY_FORWARD",
            133: "INPUT_7",
            146: "INPUT_8",
            147: "INPUT_ANY_UP",
            159: "INPUT_9",
            172: "INPUT_236",
            173: "INPUT_623",
            174: "INPUT_214",
            175: "INPUT_41236",
            177: "INPUT_63214",
            178: "INPUT_236236",
            179: "INPUT_214214",
            180: "INPUT_4123641236",
            182: "INPUT_632146",
            185: "INPUT_236214",
            186: "INPUT_22",
        },
        "upon0_15": {
            0: "IMMEDIATE",
            1: "BEFORE_EXIT",
            3: "FRAME_STEP",
            10: "HIT",
            11: "RECEIVE_ATTACK",
            23: "HIT_OR_GUARD",
            47: "AFTER_EXIT",
            50: "SUPERFREEZE",
            53: "START",
            74: "GUARD",
        },
    },
    instructions: Sized({
        0: (
            size: 36,
            name: "startState",
            codeBlock: Begin,
            args: [
                String32,
            ],
        ),
        1: (
            size: 4,
            name: "endState",
            codeBlock: End,
            args: [],
        ),
        2: (
            size: 40,
            name: "sprite",
            codeBlock: NoBlock,
            args: [
                String32,
                Number,
            ],
        ),
        3: (
            size: 4,
            codeBlock: NoBlock,
            args: [],
        ),
        4: (
            size: 12,
            name: "if",
            codeBlock: Begin,
            args: [
<<<<<<< HEAD
                Enum("if0_4"),
                Number,
=======
                AccessedValue
>>>>>>> cf6cf9fb
            ],
        ),
        5: (
            size: 4,
            name: "endIf",
            codeBlock: End,
            args: [],
        ),
        6: (
            size: 8,
            name: "label",
            codeBlock: NoBlock,
            args: [
                Number,
            ],
        ),
        7: (
            size: 8,
            name: "gotoLabel",
            codeBlock: NoBlock,
            args: [
                Number,
            ],
        ),
        8: (
            size: 36,
            name: "startSubroutine",
            codeBlock: Begin,
            args: [
                String32,
            ],
        ),
        9: (
            size: 4,
            name: "endSubroutine",
            codeBlock: End,
            args: [],
        ),
        10: (
            size: 36,
            name: "callSubroutine",
            codeBlock: NoBlock,
            args: [
                String32,
            ],
        ),
        11: (
            size: 8,
            codeBlock: NoBlock,
            args: [
                Number,
            ],
        ),
        12: (
            size: 4,
            name: "exitState",
            codeBlock: NoBlock,
            args: [],
        ),
        13: (
            size: 8,
            codeBlock: NoBlock,
            args: [
                Number,
            ],
        ),
        14: (
            size: 4,
            codeBlock: NoBlock,
            args: [],
        ),
        15: (
            size: 8,
            name: "upon",
            codeBlock: Begin,
            args: [
                Enum("upon0_15"),
            ],
        ),
        16: (
            size: 4,
            name: "endUpon",
            codeBlock: End,
            args: [],
        ),
        17: (
            size: 8,
            name: "clearUponHandler",
            codeBlock: NoBlock,
            args: [
                Number,
            ],
        ),
        18: (
            size: 16,
            codeBlock: NoBlock,
            args: [
                Number,
                Number,
                Number,
            ],
        ),
        19: (
            size: 16,
            codeBlock: NoBlock,
            args: [
                Number,
                Number,
                Number,
            ],
        ),
        20: (
            size: 16,
            codeBlock: NoBlock,
            args: [],
        ),
        21: (
            size: 36,
            name: "enterState",
            codeBlock: NoBlock,
            args: [
                String32,
            ],
        ),
        22: (
            size: 36,
            name: "autostr",
            codeBlock: NoBlock,
            args: [
                String32,
            ],
        ),
        23: (
            size: 68,
            codeBlock: NoBlock,
            args: [],
        ),
        24: (
            size: 40,
            codeBlock: NoBlock,
            args: [
                String32,
                Number,
            ],
        ),
        25: (
            size: 40,
            codeBlock: NoBlock,
            args: [
                String32,
                Number,
            ],
        ),
        26: (
            size: 36,
            codeBlock: NoBlock,
            args: [
                String32,
            ],
        ),
        27: (
            size: 16,
            codeBlock: NoBlock,
            args: [
                Number,
                Number,
                Number,
            ],
        ),
        28: (
            size: 40,
            codeBlock: NoBlock,
            args: [],
        ),
        29: (
            size: 12,
            name: "sendToLabelUpon",
            codeBlock: NoBlock,
            args: [
                Number,
                Number,
            ],
        ),
        30: (
            size: 12,
            name: "loopRelated",
            codeBlock: NoBlock,
            args: [
                Number,
                Number,
            ],
        ),
        31: (
            size: 12,
            codeBlock: NoBlock,
            args: [
                Number,
                Number,
            ],
        ),
        32: (
            size: 20,
            codeBlock: NoBlock,
            args: [],
        ),
        33: (
            size: 44,
            codeBlock: NoBlock,
            args: [],
        ),
        35: (
            size: 4,
            codeBlock: NoBlock,
            args: [],
        ),
        36: (
            size: 8,
            codeBlock: NoBlock,
            args: [
                Number,
            ],
        ),
        38: (
            size: 12,
            codeBlock: NoBlock,
            args: [
                Number,
                Number,
            ],
        ),
        39: (
            size: 16,
            name: "random_",
            codeBlock: NoBlock,
            args: [
                Number,
                Number,
                Number,
            ],
        ),
        40: (
            size: 24,
            name: "op",
            codeBlock: NoBlock,
            args: [
                Number,
                Number,
                Number,
                Number,
                Number,
            ],
        ),
        41: (
            size: 20,
            name: "StoreValue",
            codeBlock: NoBlock,
            args: [
                Number,
                Number,
                Number,
                Number,
            ],
        ),
        42: (
            size: 20,
            codeBlock: NoBlock,
            args: [
                Number,
                Number,
                Number,
                Number,
            ],
        ),
        43: (
            size: 8,
            name: "CheckInput",
            codeBlock: NoBlock,
            args: [
                Number,
            ],
        ),
        44: (
            size: 8,
            codeBlock: NoBlock,
            args: [
                Number,
            ],
        ),
        45: (
            size: 20,
            codeBlock: NoBlock,
            args: [],
        ),
        46: (
            size: 8,
            codeBlock: NoBlock,
            args: [
                Number,
            ],
        ),
        47: (
            size: 32,
            codeBlock: NoBlock,
            args: [],
        ),
        48: (
            size: 28,
            codeBlock: NoBlock,
            args: [
                Number,
                Number,
                Number,
                Number,
                Number,
                Number,
            ],
        ),
        49: (
            size: 24,
            name: "ModifyVar_",
            codeBlock: NoBlock,
            args: [
                Number,
                Number,
                Number,
                Number,
                Number,
            ],
        ),
        51: (
            size: 8,
            codeBlock: NoBlock,
            args: [
                Number,
            ],
        ),
        52: (
            size: 8,
            codeBlock: NoBlock,
            args: [
                Number,
            ],
        ),
        53: (
            size: 8,
            codeBlock: NoBlock,
            args: [
                Number,
            ],
        ),
        54: (
            size: 12,
            codeBlock: NoBlock,
            args: [
                Number,
                Number,
            ],
        ),
        55: (
            size: 4,
            codeBlock: NoBlock,
            args: [],
        ),
        56: (
            size: 4,
            codeBlock: NoBlock,
            args: [],
        ),
        57: (
            size: 4,
            codeBlock: NoBlock,
            args: [],
        ),
        58: (
            size: 16,
            codeBlock: NoBlock,
            args: [
                Number,
                Number,
                Number,
            ],
        ),
        59: (
            size: 20,
            codeBlock: NoBlock,
            args: [],
        ),
        60: (
            size: 20,
            codeBlock: NoBlock,
            args: [],
        ),
        61: (
            size: 52,
            codeBlock: NoBlock,
            args: [],
        ),
        62: (
            size: 28,
            codeBlock: NoBlock,
            args: [],
        ),
        103: (
            size: 8,
            codeBlock: NoBlock,
            args: [
                Number,
            ],
        ),
        104: (
            size: 8,
            codeBlock: NoBlock,
            args: [
                Number,
            ],
        ),
        105: (
            size: 8,
            codeBlock: NoBlock,
            args: [
                Number,
            ],
        ),
        106: (
            size: 8,
            codeBlock: NoBlock,
            args: [
                Number,
            ],
        ),
        107: (
            size: 4,
            codeBlock: NoBlock,
            args: [],
        ),
        108: (
            size: 4,
            codeBlock: NoBlock,
            args: [],
        ),
        109: (
            size: 8,
            codeBlock: NoBlock,
            args: [
                Number,
            ],
        ),
        110: (
            size: 8,
            codeBlock: NoBlock,
            args: [
                Number,
            ],
        ),
        111: (
            size: 4,
            codeBlock: NoBlock,
            args: [],
        ),
        112: (
            size: 4,
            codeBlock: NoBlock,
            args: [],
        ),
        113: (
            size: 12,
            codeBlock: NoBlock,
            args: [
                Number,
                Number,
            ],
        ),
        114: (
            size: 12,
            codeBlock: NoBlock,
            args: [
                Number,
                Number,
            ],
        ),
        115: (
            size: 12,
            codeBlock: NoBlock,
            args: [
                Number,
                Number,
            ],
        ),
        116: (
            size: 8,
            codeBlock: NoBlock,
            args: [
                Number,
            ],
        ),
        117: (
            size: 8,
            codeBlock: NoBlock,
            args: [
                Number,
            ],
        ),
        118: (
            size: 8,
            codeBlock: NoBlock,
            args: [
                Number,
            ],
        ),
        119: (
            size: 8,
            codeBlock: NoBlock,
            args: [
                Number,
            ],
        ),
        120: (
            size: 4,
            codeBlock: NoBlock,
            args: [],
        ),
        121: (
            size: 4,
            codeBlock: NoBlock,
            args: [],
        ),
        122: (
            size: 8,
            codeBlock: NoBlock,
            args: [
                Number,
            ],
        ),
        123: (
            size: 8,
            codeBlock: NoBlock,
            args: [
                Number,
            ],
        ),
        124: (
            size: 8,
            codeBlock: NoBlock,
            args: [
                Number,
            ],
        ),
        125: (
            size: 4,
            codeBlock: NoBlock,
            args: [],
        ),
        126: (
            size: 4,
            codeBlock: NoBlock,
            args: [],
        ),
        127: (
            size: 8,
            codeBlock: NoBlock,
            args: [
                Number,
            ],
        ),
        128: (
            size: 12,
            codeBlock: NoBlock,
            args: [
                Number,
                Number,
            ],
        ),
        129: (
            size: 12,
            codeBlock: NoBlock,
            args: [
                Number,
                Number,
            ],
        ),
        130: (
            size: 12,
            codeBlock: NoBlock,
            args: [
                Number,
                Number,
            ],
        ),
        131: (
            size: 8,
            codeBlock: NoBlock,
            args: [
                Number,
            ],
        ),
        132: (
            size: 8,
            codeBlock: NoBlock,
            args: [
                Number,
            ],
        ),
        133: (
            size: 8,
            codeBlock: NoBlock,
            args: [
                Number,
            ],
        ),
        134: (
            size: 8,
            codeBlock: NoBlock,
            args: [
                Number,
            ],
        ),
        135: (
            size: 4,
            codeBlock: NoBlock,
            args: [],
        ),
        136: (
            size: 4,
            codeBlock: NoBlock,
            args: [],
        ),
        137: (
            size: 8,
            codeBlock: NoBlock,
            args: [
                Number,
            ],
        ),
        138: (
            size: 8,
            codeBlock: NoBlock,
            args: [
                Number,
            ],
        ),
        139: (
            size: 8,
            codeBlock: NoBlock,
            args: [
                Number,
            ],
        ),
        140: (
            size: 4,
            codeBlock: NoBlock,
            args: [],
        ),
        141: (
            size: 4,
            codeBlock: NoBlock,
            args: [],
        ),
        142: (
            size: 8,
            codeBlock: NoBlock,
            args: [
                Number,
            ],
        ),
        143: (
            size: 12,
            codeBlock: NoBlock,
            args: [
                Number,
                Number,
            ],
        ),
        144: (
            size: 12,
            codeBlock: NoBlock,
            args: [
                Number,
                Number,
            ],
        ),
        145: (
            size: 12,
            codeBlock: NoBlock,
            args: [
                Number,
                Number,
            ],
        ),
        146: (
            size: 4,
            codeBlock: NoBlock,
            args: [],
        ),
        147: (
            size: 4,
            codeBlock: NoBlock,
            args: [],
        ),
        148: (
            size: 8,
            codeBlock: NoBlock,
            args: [
                Number,
            ],
        ),
        149: (
            size: 8,
            codeBlock: NoBlock,
            args: [
                Number,
            ],
        ),
        150: (
            size: 8,
            codeBlock: NoBlock,
            args: [
                Number,
            ],
        ),
        151: (
            size: 8,
            codeBlock: NoBlock,
            args: [
                Number,
            ],
        ),
        152: (
            size: 4,
            codeBlock: NoBlock,
            args: [],
        ),
        153: (
            size: 4,
            codeBlock: NoBlock,
            args: [],
        ),
        154: (
            size: 8,
            codeBlock: NoBlock,
            args: [
                Number,
            ],
        ),
        155: (
            size: 4,
            codeBlock: NoBlock,
            args: [],
        ),
        156: (
            size: 12,
            codeBlock: NoBlock,
            args: [
                Number,
                Number,
            ],
        ),
        157: (
            size: 12,
            codeBlock: NoBlock,
            args: [
                Number,
                Number,
            ],
        ),
        158: (
            size: 4,
            codeBlock: NoBlock,
            args: [],
        ),
        159: (
            size: 8,
            codeBlock: NoBlock,
            args: [
                Number,
            ],
        ),
        160: (
            size: 8,
            codeBlock: NoBlock,
            args: [
                Number,
            ],
        ),
        161: (
            size: 8,
            codeBlock: NoBlock,
            args: [
                Number,
            ],
        ),
        162: (
            size: 8,
            codeBlock: NoBlock,
            args: [
                Number,
            ],
        ),
        163: (
            size: 8,
            codeBlock: NoBlock,
            args: [
                Number,
            ],
        ),
        164: (
            size: 8,
            codeBlock: NoBlock,
            args: [
                Number,
            ],
        ),
        165: (
            size: 12,
            codeBlock: NoBlock,
            args: [
                Number,
                Number,
            ],
        ),
        166: (
            size: 12,
            codeBlock: NoBlock,
            args: [
                Number,
                Number,
            ],
        ),
        167: (
            size: 8,
            codeBlock: NoBlock,
            args: [
                Number,
            ],
        ),
        168: (
            size: 8,
            codeBlock: NoBlock,
            args: [
                Number,
            ],
        ),
        169: (
            size: 8,
            codeBlock: NoBlock,
            args: [
                Number,
            ],
        ),
        170: (
            size: 8,
            codeBlock: NoBlock,
            args: [
                Number,
            ],
        ),
        171: (
            size: 8,
            codeBlock: NoBlock,
            args: [
                Number,
            ],
        ),
        172: (
            size: 8,
            codeBlock: NoBlock,
            args: [
                Number,
            ],
        ),
        173: (
            size: 12,
            codeBlock: NoBlock,
            args: [
                Number,
                Number,
            ],
        ),
        174: (
            size: 12,
            codeBlock: NoBlock,
            args: [
                Number,
                Number,
            ],
        ),
        175: (
            size: 8,
            codeBlock: NoBlock,
            args: [
                Number,
            ],
        ),
        176: (
            size: 8,
            codeBlock: NoBlock,
            args: [
                Number,
            ],
        ),
        177: (
            size: 8,
            codeBlock: NoBlock,
            args: [
                Number,
            ],
        ),
        178: (
            size: 8,
            codeBlock: NoBlock,
            args: [
                Number,
            ],
        ),
        179: (
            size: 8,
            codeBlock: NoBlock,
            args: [
                Number,
            ],
        ),
        180: (
            size: 12,
            codeBlock: NoBlock,
            args: [
                Number,
                Number,
            ],
        ),
        181: (
            size: 12,
            codeBlock: NoBlock,
            args: [
                Number,
                Number,
            ],
        ),
        182: (
            size: 4,
            codeBlock: NoBlock,
            args: [],
        ),
        183: (
            size: 8,
            codeBlock: NoBlock,
            args: [
                Number,
            ],
        ),
        184: (
            size: 8,
            codeBlock: NoBlock,
            args: [
                Number,
            ],
        ),
        185: (
            size: 8,
            codeBlock: NoBlock,
            args: [
                Number,
            ],
        ),
        186: (
            size: 8,
            codeBlock: NoBlock,
            args: [
                Number,
            ],
        ),
        187: (
            size: 8,
            codeBlock: NoBlock,
            args: [
                Number,
            ],
        ),
        188: (
            size: 16,
            codeBlock: NoBlock,
            args: [],
        ),
        189: (
            size: 8,
            codeBlock: NoBlock,
            args: [
                Number,
            ],
        ),
        190: (
            size: 12,
            codeBlock: NoBlock,
            args: [
                Number,
                Number,
            ],
        ),
        191: (
            size: 8,
            codeBlock: NoBlock,
            args: [
                Number,
            ],
        ),
        192: (
            size: 8,
            codeBlock: NoBlock,
            args: [
                Number,
            ],
        ),
        193: (
            size: 8,
            codeBlock: NoBlock,
            args: [
                Number,
            ],
        ),
        194: (
            size: 8,
            codeBlock: NoBlock,
            args: [
                Number,
            ],
        ),
        195: (
            size: 8,
            codeBlock: NoBlock,
            args: [
                Number,
            ],
        ),
        196: (
            size: 8,
            codeBlock: NoBlock,
            args: [
                Number,
            ],
        ),
        197: (
            size: 12,
            codeBlock: NoBlock,
            args: [
                Number,
                Number,
            ],
        ),
        198: (
            size: 12,
            codeBlock: NoBlock,
            args: [
                Number,
                Number,
            ],
        ),
        199: (
            size: 8,
            codeBlock: NoBlock,
            args: [
                Number,
            ],
        ),
        200: (
            size: 8,
            codeBlock: NoBlock,
            args: [
                Number,
            ],
        ),
        201: (
            size: 8,
            codeBlock: NoBlock,
            args: [
                Number,
            ],
        ),
        202: (
            size: 8,
            codeBlock: NoBlock,
            args: [
                Number,
            ],
        ),
        203: (
            size: 8,
            codeBlock: NoBlock,
            args: [
                Number,
            ],
        ),
        204: (
            size: 8,
            codeBlock: NoBlock,
            args: [
                Number,
            ],
        ),
        205: (
            size: 12,
            codeBlock: NoBlock,
            args: [
                Number,
                Number,
            ],
        ),
        206: (
            size: 12,
            codeBlock: NoBlock,
            args: [
                Number,
                Number,
            ],
        ),
        207: (
            size: 8,
            codeBlock: NoBlock,
            args: [
                Number,
            ],
        ),
        208: (
            size: 8,
            codeBlock: NoBlock,
            args: [
                Number,
            ],
        ),
        209: (
            size: 8,
            codeBlock: NoBlock,
            args: [
                Number,
            ],
        ),
        210: (
            size: 8,
            codeBlock: NoBlock,
            args: [
                Number,
            ],
        ),
        211: (
            size: 8,
            codeBlock: NoBlock,
            args: [
                Number,
            ],
        ),
        212: (
            size: 12,
            codeBlock: NoBlock,
            args: [
                Number,
                Number,
            ],
        ),
        213: (
            size: 12,
            codeBlock: NoBlock,
            args: [
                Number,
                Number,
            ],
        ),
        254: (
            size: 4,
            codeBlock: NoBlock,
            args: [],
        ),
        255: (
            size: 4,
            codeBlock: NoBlock,
            args: [],
        ),
        256: (
            size: 4,
            codeBlock: NoBlock,
            args: [],
        ),
        257: (
            size: 8,
            codeBlock: NoBlock,
            args: [
                Number,
            ],
        ),
        258: (
            size: 8,
            codeBlock: NoBlock,
            args: [
                Number,
            ],
        ),
        259: (
            size: 12,
            codeBlock: NoBlock,
            args: [
                Number,
                Number,
            ],
        ),
        260: (
            size: 4,
            codeBlock: NoBlock,
            args: [],
        ),
        261: (
            size: 4,
            codeBlock: NoBlock,
            args: [],
        ),
        262: (
            size: 4,
            codeBlock: NoBlock,
            args: [],
        ),
        263: (
            size: 4,
            codeBlock: NoBlock,
            args: [],
        ),
        264: (
            size: 8,
            codeBlock: NoBlock,
            args: [
                Number,
            ],
        ),
        265: (
            size: 4,
            codeBlock: NoBlock,
            args: [],
        ),
        266: (
            size: 4,
            codeBlock: NoBlock,
            args: [],
        ),
        267: (
            size: 4,
            codeBlock: NoBlock,
            args: [],
        ),
        268: (
            size: 4,
            codeBlock: NoBlock,
            args: [],
        ),
        273: (
            size: 8,
            codeBlock: NoBlock,
            args: [
                Number,
            ],
        ),
        274: (
            size: 12,
            codeBlock: NoBlock,
            args: [
                Number,
                Number,
            ],
        ),
        275: (
            size: 8,
            codeBlock: NoBlock,
            args: [
                Number,
            ],
        ),
        276: (
            size: 8,
            codeBlock: NoBlock,
            args: [
                Number,
            ],
        ),
        277: (
            size: 8,
            codeBlock: NoBlock,
            args: [
                Number,
            ],
        ),
        278: (
            size: 8,
            codeBlock: NoBlock,
            args: [
                Number,
            ],
        ),
        279: (
            size: 8,
            codeBlock: NoBlock,
            args: [
                Number,
            ],
        ),
        280: (
            size: 8,
            codeBlock: NoBlock,
            args: [
                Number,
            ],
        ),
        281: (
            size: 8,
            codeBlock: NoBlock,
            args: [
                Number,
            ],
        ),
        282: (
            size: 8,
            codeBlock: NoBlock,
            args: [
                Number,
            ],
        ),
        288: (
            size: 8,
            codeBlock: NoBlock,
            args: [
                Number,
            ],
        ),
        290: (
            size: 8,
            codeBlock: NoBlock,
            args: [
                Number,
            ],
        ),
        291: (
            size: 8,
            codeBlock: NoBlock,
            args: [
                Number,
            ],
        ),
        292: (
            size: 16,
            codeBlock: NoBlock,
            args: [],
        ),
        293: (
            size: 8,
            codeBlock: NoBlock,
            args: [
                Number,
            ],
        ),
        294: (
            size: 8,
            codeBlock: NoBlock,
            args: [
                Number,
            ],
        ),
        295: (
            size: 8,
            codeBlock: NoBlock,
            args: [
                Number,
            ],
        ),
        296: (
            size: 8,
            codeBlock: NoBlock,
            args: [
                Number,
            ],
        ),
        297: (
            size: 8,
            codeBlock: NoBlock,
            args: [
                Number,
            ],
        ),
        298: (
            size: 8,
            codeBlock: NoBlock,
            args: [
                Number,
            ],
        ),
        299: (
            size: 8,
            codeBlock: NoBlock,
            args: [
                Number,
            ],
        ),
        300: (
            size: 8,
            codeBlock: NoBlock,
            args: [
                Number,
            ],
        ),
        301: (
            size: 8,
            codeBlock: NoBlock,
            args: [
                Number,
            ],
        ),
        302: (
            size: 8,
            codeBlock: NoBlock,
            args: [
                Number,
            ],
        ),
        303: (
            size: 8,
            codeBlock: NoBlock,
            args: [
                Number,
            ],
        ),
        304: (
            size: 8,
            codeBlock: NoBlock,
            args: [
                Number,
            ],
        ),
        305: (
            size: 8,
            codeBlock: NoBlock,
            args: [
                Number,
            ],
        ),
        308: (
            size: 8,
            codeBlock: NoBlock,
            args: [
                Number,
            ],
        ),
        309: (
            size: 8,
            codeBlock: NoBlock,
            args: [
                Number,
            ],
        ),
        310: (
            size: 8,
            codeBlock: NoBlock,
            args: [
                Number,
            ],
        ),
        311: (
            size: 8,
            codeBlock: NoBlock,
            args: [
                Number,
            ],
        ),
        312: (
            size: 8,
            codeBlock: NoBlock,
            args: [
                Number,
            ],
        ),
        313: (
            size: 8,
            codeBlock: NoBlock,
            args: [
                Number,
            ],
        ),
        314: (
            size: 8,
            codeBlock: NoBlock,
            args: [
                Number,
            ],
        ),
        315: (
            size: 8,
            codeBlock: NoBlock,
            args: [
                Number,
            ],
        ),
        316: (
            size: 8,
            codeBlock: NoBlock,
            args: [
                Number,
            ],
        ),
        317: (
            size: 8,
            codeBlock: NoBlock,
            args: [
                Number,
            ],
        ),
        318: (
            size: 8,
            codeBlock: NoBlock,
            args: [
                Number,
            ],
        ),
        319: (
            size: 8,
            codeBlock: NoBlock,
            args: [
                Number,
            ],
        ),
        320: (
            size: 4,
            codeBlock: NoBlock,
            args: [],
        ),
        321: (
            size: 8,
            codeBlock: NoBlock,
            args: [
                Number,
            ],
        ),
        322: (
            size: 8,
            codeBlock: NoBlock,
            args: [
                Number,
            ],
        ),
        326: (
            size: 20,
            codeBlock: NoBlock,
            args: [],
        ),
        327: (
            size: 24,
            codeBlock: NoBlock,
            args: [
                Number,
                Number,
                Number,
                Number,
                Number,
            ],
        ),
        328: (
            size: 24,
            codeBlock: NoBlock,
            args: [],
        ),
        329: (
            size: 20,
            codeBlock: NoBlock,
            args: [],
        ),
        369: (
            size: 8,
            codeBlock: NoBlock,
            args: [
                Number,
            ],
        ),
        370: (
            size: 8,
            codeBlock: NoBlock,
            args: [
                Number,
            ],
        ),
        371: (
            size: 8,
            codeBlock: NoBlock,
            args: [
                Number,
            ],
        ),
        372: (
            size: 8,
            codeBlock: NoBlock,
            args: [
                Number,
            ],
        ),
        373: (
            size: 8,
            codeBlock: NoBlock,
            args: [
                Number,
            ],
        ),
        374: (
            size: 8,
            codeBlock: NoBlock,
            args: [
                Number,
            ],
        ),
        375: (
            size: 8,
            codeBlock: NoBlock,
            args: [
                Number,
            ],
        ),
        376: (
            size: 8,
            codeBlock: NoBlock,
            args: [
                Number,
            ],
        ),
        377: (
            size: 8,
            codeBlock: NoBlock,
            args: [
                Number,
            ],
        ),
        378: (
            size: 8,
            codeBlock: NoBlock,
            args: [
                Number,
            ],
        ),
        379: (
            size: 8,
            codeBlock: NoBlock,
            args: [
                Number,
            ],
        ),
        380: (
            size: 8,
            codeBlock: NoBlock,
            args: [
                Number,
            ],
        ),
        381: (
            size: 8,
            codeBlock: NoBlock,
            args: [
                Number,
            ],
        ),
        382: (
            size: 8,
            codeBlock: NoBlock,
            args: [
                Number,
            ],
        ),
        383: (
            size: 8,
            codeBlock: NoBlock,
            args: [
                Number,
            ],
        ),
        384: (
            size: 8,
            codeBlock: NoBlock,
            args: [
                Number,
            ],
        ),
        385: (
            size: 8,
            codeBlock: NoBlock,
            args: [
                Number,
            ],
        ),
        386: (
            size: 8,
            codeBlock: NoBlock,
            args: [
                Number,
            ],
        ),
        387: (
            size: 8,
            codeBlock: NoBlock,
            args: [
                Number,
            ],
        ),
        388: (
            size: 8,
            codeBlock: NoBlock,
            args: [
                Number,
            ],
        ),
        389: (
            size: 8,
            codeBlock: NoBlock,
            args: [
                Number,
            ],
        ),
        390: (
            size: 8,
            codeBlock: NoBlock,
            args: [
                Number,
            ],
        ),
        391: (
            size: 8,
            codeBlock: NoBlock,
            args: [
                Number,
            ],
        ),
        392: (
            size: 8,
            codeBlock: NoBlock,
            args: [
                Number,
            ],
        ),
        393: (
            size: 8,
            codeBlock: NoBlock,
            args: [
                Number,
            ],
        ),
        394: (
            size: 12,
            codeBlock: NoBlock,
            args: [
                Number,
                Number,
            ],
        ),
        395: (
            size: 8,
            codeBlock: NoBlock,
            args: [
                Number,
            ],
        ),
        396: (
            size: 8,
            codeBlock: NoBlock,
            args: [
                Number,
            ],
        ),
        397: (
            size: 12,
            codeBlock: NoBlock,
            args: [
                Number,
                Number,
            ],
        ),
        398: (
            size: 8,
            codeBlock: NoBlock,
            args: [
                Number,
            ],
        ),
        399: (
            size: 8,
            codeBlock: NoBlock,
            args: [
                Number,
            ],
        ),
        400: (
            size: 4,
            codeBlock: NoBlock,
            args: [],
        ),
        401: (
            size: 4,
            codeBlock: NoBlock,
            args: [],
        ),
        402: (
            size: 4,
            codeBlock: NoBlock,
            args: [],
        ),
        403: (
            size: 4,
            codeBlock: NoBlock,
            args: [],
        ),
        404: (
            size: 4,
            codeBlock: NoBlock,
            args: [],
        ),
        407: (
            size: 8,
            codeBlock: NoBlock,
            args: [
                Number,
            ],
        ),
        409: (
            size: 8,
            codeBlock: NoBlock,
            args: [
                Number,
            ],
        ),
        410: (
            size: 8,
            codeBlock: NoBlock,
            args: [
                Number,
            ],
        ),
        411: (
            size: 8,
            codeBlock: NoBlock,
            args: [
                Number,
            ],
        ),
        412: (
            size: 8,
            codeBlock: NoBlock,
            args: [
                Number,
            ],
        ),
        413: (
            size: 8,
            codeBlock: NoBlock,
            args: [
                Number,
            ],
        ),
        414: (
            size: 8,
            codeBlock: NoBlock,
            args: [
                Number,
            ],
        ),
        415: (
            size: 8,
            codeBlock: NoBlock,
            args: [
                Number,
            ],
        ),
        416: (
            size: 8,
            codeBlock: NoBlock,
            args: [
                Number,
            ],
        ),
        417: (
            size: 8,
            codeBlock: NoBlock,
            args: [
                Number,
            ],
        ),
        422: (
            size: 8,
            codeBlock: NoBlock,
            args: [
                Number,
            ],
        ),
        423: (
            size: 12,
            codeBlock: NoBlock,
            args: [
                Number,
                Number,
            ],
        ),
        424: (
            size: 12,
            codeBlock: NoBlock,
            args: [
                Number,
                Number,
            ],
        ),
        425: (
            size: 12,
            codeBlock: NoBlock,
            args: [
                Number,
                Number,
            ],
        ),
        426: (
            size: 8,
            codeBlock: NoBlock,
            args: [
                Number,
            ],
        ),
        427: (
            size: 8,
            codeBlock: NoBlock,
            args: [
                Number,
            ],
        ),
        428: (
            size: 8,
            codeBlock: NoBlock,
            args: [
                Number,
            ],
        ),
        429: (
            size: 40,
            codeBlock: NoBlock,
            args: [
                Number,
                String32,
            ],
        ),
        430: (
            size: 12,
            codeBlock: NoBlock,
            args: [
                Number,
                Number,
            ],
        ),
        431: (
            size: 12,
            codeBlock: NoBlock,
            args: [
                Number,
                Number,
            ],
        ),
        432: (
            size: 12,
            codeBlock: NoBlock,
            args: [
                Number,
                Number,
            ],
        ),
        433: (
            size: 12,
            codeBlock: NoBlock,
            args: [
                Number,
                Number,
            ],
        ),
        434: (
            size: 12,
            codeBlock: NoBlock,
            args: [
                Number,
                Number,
            ],
        ),
        435: (
            size: 12,
            codeBlock: NoBlock,
            args: [
                Number,
                Number,
            ],
        ),
        436: (
            size: 12,
            codeBlock: NoBlock,
            args: [
                Number,
                Number,
            ],
        ),
        437: (
            size: 24,
            codeBlock: NoBlock,
            args: [],
        ),
        438: (
            size: 8,
            codeBlock: NoBlock,
            args: [
                Number,
            ],
        ),
        439: (
            size: 8,
            codeBlock: NoBlock,
            args: [
                Number,
            ],
        ),
        440: (
            size: 8,
            codeBlock: NoBlock,
            args: [
                Number,
            ],
        ),
        441: (
            size: 20,
            codeBlock: NoBlock,
            args: [],
        ),
        442: (
            size: 20,
            codeBlock: NoBlock,
            args: [],
        ),
        443: (
            size: 20,
            codeBlock: NoBlock,
            args: [],
        ),
        444: (
            size: 20,
            codeBlock: NoBlock,
            args: [],
        ),
        445: (
            size: 8,
            codeBlock: NoBlock,
            args: [
                Number,
            ],
        ),
        446: (
            size: 8,
            codeBlock: NoBlock,
            args: [
                Number,
            ],
        ),
        447: (
            size: 8,
            codeBlock: NoBlock,
            args: [
                Number,
            ],
        ),
        448: (
            size: 4,
            codeBlock: NoBlock,
            args: [],
        ),
        449: (
            size: 4,
            codeBlock: NoBlock,
            args: [],
        ),
        488: (
            size: 40,
            name: "GFX_0",
            codeBlock: NoBlock,
            args: [
                String32,
                Number,
            ],
        ),
        489: (
            size: 40,
            name: "GFX_1",
            codeBlock: NoBlock,
            args: [
                String32,
                Number,
            ],
        ),
        490: (
            size: 36,
            name: "GFX_2",
            codeBlock: NoBlock,
            args: [
                String32,
            ],
        ),
        491: (
            size: 68,
            codeBlock: NoBlock,
            args: [
                String32,
                String32,
            ],
        ),
        492: (
            size: 40,
            codeBlock: NoBlock,
            args: [
                String32,
                Number,
            ],
        ),
        493: (
            size: 8,
            codeBlock: NoBlock,
            args: [
                Number,
            ],
        ),
        494: (
            size: 8,
            codeBlock: NoBlock,
            args: [
                Number,
            ],
        ),
        495: (
            size: 8,
            codeBlock: NoBlock,
            args: [
                Number,
            ],
        ),
        496: (
            size: 8,
            codeBlock: NoBlock,
            args: [
                Number,
            ],
        ),
        497: (
            size: 8,
            codeBlock: NoBlock,
            args: [
                Number,
            ],
        ),
        498: (
            size: 8,
            codeBlock: NoBlock,
            args: [
                Number,
            ],
        ),
        499: (
            size: 8,
            codeBlock: NoBlock,
            args: [
                Number,
            ],
        ),
        500: (
            size: 8,
            codeBlock: NoBlock,
            args: [
                Number,
            ],
        ),
        501: (
            size: 8,
            codeBlock: NoBlock,
            args: [
                Number,
            ],
        ),
        502: (
            size: 36,
            codeBlock: NoBlock,
            args: [],
        ),
        503: (
            size: 4,
            codeBlock: NoBlock,
            args: [],
        ),
        504: (
            size: 40,
            codeBlock: NoBlock,
            args: [],
        ),
        505: (
            size: 12,
            codeBlock: NoBlock,
            args: [
                Number,
                Number,
            ],
        ),
        506: (
            size: 52,
            codeBlock: NoBlock,
            args: [],
        ),
        507: (
            size: 8,
            codeBlock: NoBlock,
            args: [
                Number,
            ],
        ),
        508: (
            size: 8,
            codeBlock: NoBlock,
            args: [
                Number,
            ],
        ),
        509: (
            size: 40,
            codeBlock: NoBlock,
            args: [],
        ),
        510: (
            size: 4,
            codeBlock: NoBlock,
            args: [],
        ),
        533: (
            size: 40,
            codeBlock: NoBlock,
            args: [
                String32,
                Number,
            ],
        ),
        534: (
            size: 16,
            codeBlock: NoBlock,
            args: [],
        ),
        535: (
            size: 16,
            codeBlock: NoBlock,
            args: [],
        ),
        536: (
            size: 8,
            codeBlock: NoBlock,
            args: [
                Number,
            ],
        ),
        537: (
            size: 8,
            codeBlock: NoBlock,
            args: [
                Number,
            ],
        ),
        538: (
            size: 8,
            codeBlock: NoBlock,
            args: [
                Number,
            ],
        ),
        539: (
            size: 8,
            codeBlock: NoBlock,
            args: [
                Number,
            ],
        ),
        540: (
            size: 4,
            codeBlock: NoBlock,
            args: [],
        ),
        541: (
            size: 12,
            codeBlock: NoBlock,
            args: [
                Number,
                Number,
            ],
        ),
        542: (
            size: 8,
            codeBlock: NoBlock,
            args: [
                Number,
            ],
        ),
        543: (
            size: 8,
            codeBlock: NoBlock,
            args: [
                Number,
            ],
        ),
        549: (
            size: 8,
            codeBlock: NoBlock,
            args: [
                Number,
            ],
        ),
        590: (
            size: 8,
            codeBlock: NoBlock,
            args: [
                Number,
            ],
        ),
        591: (
            size: 24,
            codeBlock: NoBlock,
            args: [],
        ),
        592: (
            size: 4,
            codeBlock: NoBlock,
            args: [],
        ),
        593: (
            size: 8,
            codeBlock: NoBlock,
            args: [
                Number,
            ],
        ),
        594: (
            size: 4,
            codeBlock: NoBlock,
            args: [],
        ),
        595: (
            size: 8,
            codeBlock: NoBlock,
            args: [
                Number,
            ],
        ),
        596: (
            size: 16,
            codeBlock: NoBlock,
            args: [
                Number,
                Number,
                Number,
            ],
        ),
        597: (
            size: 12,
            codeBlock: NoBlock,
            args: [
                Number,
                Number,
            ],
        ),
        598: (
            size: 12,
            codeBlock: NoBlock,
            args: [
                Number,
                Number,
            ],
        ),
        599: (
            size: 8,
            codeBlock: NoBlock,
            args: [
                Number,
            ],
        ),
        637: (
            size: 8,
            codeBlock: NoBlock,
            args: [
                Number,
            ],
        ),
        678: (
            size: 36,
            name: "SFX_0",
            codeBlock: NoBlock,
            args: [
                String32,
            ],
        ),
        679: (
            size: 20,
            name: "SFX_1",
            codeBlock: NoBlock,
            args: [
                String16,
            ],
        ),
        680: (
            size: 36,
            name: "SFX_2",
            codeBlock: NoBlock,
            args: [
                String32,
            ],
        ),
        681: (
            size: 36,
            name: "SFX_3",
            codeBlock: NoBlock,
            args: [
                String32,
            ],
        ),
        682: (
            size: 20,
            name: "SFX_4",
            codeBlock: NoBlock,
            args: [
                String16,
            ],
        ),
        684: (
            size: 84,
            codeBlock: NoBlock,
            args: [
                String16,
                Number,
                String16,
                Number,
                String16,
                Number,
                String16,
                Number,
            ],
        ),
        685: (
            size: 84,
            codeBlock: NoBlock,
            args: [
                String16,
                Number,
                String16,
                Number,
                String16,
                Number,
                String16,
                Number,
            ],
        ),
        686: (
            size: 12,
            codeBlock: NoBlock,
            args: [
                Number,
                Number,
            ],
        ),
        687: (
            size: 8,
            codeBlock: NoBlock,
            args: [
                Number,
            ],
        ),
        688: (
            size: 8,
            codeBlock: NoBlock,
            args: [
                Number,
            ],
        ),
        689: (
            size: 8,
            codeBlock: NoBlock,
            args: [
                Number,
            ],
        ),
        690: (
            size: 24,
            codeBlock: NoBlock,
            args: [],
        ),
        691: (
            size: 36,
            codeBlock: NoBlock,
            args: [
                String32,
            ],
        ),
        692: (
            size: 4,
            codeBlock: NoBlock,
            args: [],
        ),
        733: (
            size: 16,
            codeBlock: NoBlock,
            args: [
                Number,
                Number,
                Number,
            ],
        ),
        734: (
            size: 28,
            codeBlock: NoBlock,
            args: [
                Number,
                Number,
                Number,
                Number,
                Number,
                Number,
            ],
        ),
        735: (
            size: 20,
            codeBlock: NoBlock,
            args: [
                Number,
                Number,
                Number,
                Number,
            ],
        ),
        736: (
            size: 16,
            codeBlock: NoBlock,
            args: [
                Number,
                Number,
                Number,
            ],
        ),
        737: (
            size: 16,
            codeBlock: NoBlock,
            args: [
                Number,
                Number,
                Number,
            ],
        ),
        738: (
            size: 16,
            codeBlock: NoBlock,
            args: [
                Number,
                Number,
                Number,
            ],
        ),
        739: (
            size: 16,
            codeBlock: NoBlock,
            args: [
                Number,
                Number,
                Number,
            ],
        ),
        740: (
            size: 16,
            codeBlock: NoBlock,
            args: [
                Number,
                Number,
                Number,
            ],
        ),
        741: (
            size: 16,
            codeBlock: NoBlock,
            args: [
                Number,
                Number,
                Number,
            ],
        ),
        742: (
            size: 20,
            codeBlock: NoBlock,
            args: [
                Number,
                Number,
                Number,
                Number,
            ],
        ),
        743: (
            size: 16,
            codeBlock: NoBlock,
            args: [
                Number,
                Number,
                Number,
            ],
        ),
        744: (
            size: 16,
            name: "SFX_FOOTSTEP",
            codeBlock: NoBlock,
            args: [
                Number,
                Number,
                Number,
            ],
        ),
        745: (
            size: 16,
            codeBlock: NoBlock,
            args: [],
        ),
        746: (
            size: 12,
            codeBlock: NoBlock,
            args: [
                Number,
                Number,
            ],
        ),
        747: (
            size: 12,
            codeBlock: NoBlock,
            args: [
                Number,
                Number,
            ],
        ),
        748: (
            size: 16,
            codeBlock: NoBlock,
            args: [],
        ),
        785: (
            size: 4,
            codeBlock: NoBlock,
            args: [],
        ),
        786: (
            size: 8,
            codeBlock: NoBlock,
            args: [
                Number,
            ],
        ),
        787: (
            size: 8,
            name: "AttackLevel",
            codeBlock: NoBlock,
            args: [
                Number,
            ],
        ),
        788: (
            size: 8,
            name: "Damage",
            codeBlock: NoBlock,
            args: [
                Number,
            ],
        ),
        789: (
            size: 4,
            codeBlock: NoBlock,
            args: [],
        ),
        792: (
            size: 24,
            codeBlock: NoBlock,
            args: [],
        ),
        793: (
            size: 24,
            codeBlock: NoBlock,
            args: [],
        ),
        794: (
            size: 88,
            codeBlock: NoBlock,
            args: [],
        ),
        795: (
            size: 88,
            codeBlock: NoBlock,
            args: [],
        ),
        796: (
            size: 44,
            codeBlock: NoBlock,
            args: [],
        ),
        854: (
            size: 8,
            name: "AirPushbackX",
            codeBlock: NoBlock,
            args: [
                Number,
            ],
        ),
        855: (
            size: 4,
            codeBlock: NoBlock,
            args: [],
        ),
        856: (
            size: 8,
            name: "CounterHitAirPushbackX",
            codeBlock: NoBlock,
            args: [
                Number,
            ],
        ),
        857: (
            size: 4,
            codeBlock: NoBlock,
            args: [],
        ),
        866: (
            size: 8,
            name: "AirPushbackY",
            codeBlock: NoBlock,
            args: [
                Number,
            ],
        ),
        867: (
            size: 4,
            codeBlock: NoBlock,
            args: [],
        ),
        868: (
            size: 8,
            name: "CounterHitAirPushbackY",
            codeBlock: NoBlock,
            args: [
                Number,
            ],
        ),
        869: (
            size: 4,
            codeBlock: NoBlock,
            args: [],
        ),
        878: (
            size: 8,
            name: "YImpluseBeforeWallbounce",
            codeBlock: NoBlock,
            args: [
                Number,
            ],
        ),
        879: (
            size: 4,
            codeBlock: NoBlock,
            args: [],
        ),
        880: (
            size: 8,
            codeBlock: NoBlock,
            args: [
                Number,
            ],
        ),
        881: (
            size: 4,
            codeBlock: NoBlock,
            args: [],
        ),
        890: (
            size: 8,
            codeBlock: NoBlock,
            args: [
                Number,
            ],
        ),
        891: (
            size: 4,
            codeBlock: NoBlock,
            args: [],
        ),
        892: (
            size: 8,
            codeBlock: NoBlock,
            args: [
                Number,
            ],
        ),
        893: (
            size: 4,
            codeBlock: NoBlock,
            args: [],
        ),
        902: (
            size: 8,
            name: "GroundBounceHeight",
            codeBlock: NoBlock,
            args: [
                Number,
            ],
        ),
        903: (
            size: 4,
            codeBlock: NoBlock,
            args: [],
        ),
        904: (
            size: 8,
            name: "enbaleCounterHitGroundBounceHeight",
            codeBlock: NoBlock,
            args: [
                Number,
            ],
        ),
        905: (
            size: 4,
            codeBlock: NoBlock,
            args: [],
        ),
        962: (
            size: 8,
            name: "enableWallbounce",
            codeBlock: NoBlock,
            args: [
                Number,
            ],
        ),
        963: (
            size: 4,
            codeBlock: NoBlock,
            args: [],
        ),
        964: (
            size: 8,
            codeBlock: NoBlock,
            args: [
                Number,
            ],
        ),
        965: (
            size: 4,
            codeBlock: NoBlock,
            args: [],
        ),
        974: (
            size: 8,
            name: "enableGroundBounce",
            codeBlock: NoBlock,
            args: [
                Number,
            ],
        ),
        975: (
            size: 4,
            codeBlock: NoBlock,
            args: [],
        ),
        976: (
            size: 8,
            codeBlock: NoBlock,
            args: [
                Number,
            ],
        ),
        977: (
            size: 4,
            codeBlock: NoBlock,
            args: [],
        ),
        986: (
            size: 8,
            codeBlock: NoBlock,
            args: [
                Number,
            ],
        ),
        987: (
            size: 4,
            codeBlock: NoBlock,
            args: [],
        ),
        988: (
            size: 8,
            codeBlock: NoBlock,
            args: [
                Number,
            ],
        ),
        989: (
            size: 4,
            codeBlock: NoBlock,
            args: [],
        ),
        998: (
            size: 8,
            name: "PushbackX",
            codeBlock: NoBlock,
            args: [
                Number,
            ],
        ),
        999: (
            size: 4,
            codeBlock: NoBlock,
            args: [],
        ),
        1000: (
            size: 8,
            codeBlock: NoBlock,
            args: [
                Number,
            ],
        ),
        1001: (
            size: 4,
            codeBlock: NoBlock,
            args: [],
        ),
        1058: (
            size: 8,
            name: "GroundUntechabletime",
            codeBlock: NoBlock,
            args: [
                Number,
            ],
        ),
        1059: (
            size: 4,
            codeBlock: NoBlock,
            args: [],
        ),
        1060: (
            size: 8,
            codeBlock: NoBlock,
            args: [
                Number,
            ],
        ),
        1061: (
            size: 4,
            codeBlock: NoBlock,
            args: [],
        ),
        1070: (
            size: 8,
            name: "GroundHitStunAnimation",
            codeBlock: NoBlock,
            args: [
                Number,
            ],
        ),
        1071: (
            size: 4,
            codeBlock: NoBlock,
            args: [],
        ),
        1072: (
            size: 8,
            codeBlock: NoBlock,
            args: [
                Number,
            ],
        ),
        1073: (
            size: 4,
            codeBlock: NoBlock,
            args: [],
        ),
        1082: (
            size: 8,
            name: "AirHitStunAnimation",
            codeBlock: NoBlock,
            args: [
                Number,
            ],
        ),
        1083: (
            size: 4,
            codeBlock: NoBlock,
            args: [],
        ),
        1084: (
            size: 8,
            codeBlock: NoBlock,
            args: [
                Number,
            ],
        ),
        1085: (
            size: 4,
            codeBlock: NoBlock,
            args: [],
        ),
        1094: (
            size: 8,
            name: "enableWallstickWallbounceCronerOnly",
            codeBlock: NoBlock,
            args: [
                Number,
            ],
        ),
        1095: (
            size: 4,
            codeBlock: NoBlock,
            args: [],
        ),
        1096: (
            size: 8,
            codeBlock: NoBlock,
            args: [
                Number,
            ],
        ),
        1097: (
            size: 4,
            codeBlock: NoBlock,
            args: [],
        ),
        1106: (
            size: 8,
            name: "AirHitstunAfterWallGroundbounce",
            codeBlock: NoBlock,
            args: [
                Number,
            ],
        ),
        1107: (
            size: 4,
            codeBlock: NoBlock,
            args: [],
        ),
        1108: (
            size: 8,
            codeBlock: NoBlock,
            args: [
                Number,
            ],
        ),
        1109: (
            size: 4,
            codeBlock: NoBlock,
            args: [],
        ),
        1118: (
            size: 8,
            codeBlock: NoBlock,
            args: [
                Number,
            ],
        ),
        1119: (
            size: 4,
            codeBlock: NoBlock,
            args: [],
        ),
        1120: (
            size: 8,
            codeBlock: NoBlock,
            args: [
                Number,
            ],
        ),
        1121: (
            size: 4,
            codeBlock: NoBlock,
            args: [],
        ),
        1122: (
            size: 8,
            codeBlock: NoBlock,
            args: [
                Number,
            ],
        ),
        1130: (
            size: 8,
            codeBlock: NoBlock,
            args: [
                Number,
            ],
        ),
        1131: (
            size: 4,
            codeBlock: NoBlock,
            args: [],
        ),
        1132: (
            size: 8,
            codeBlock: NoBlock,
            args: [
                Number,
            ],
        ),
        1133: (
            size: 4,
            codeBlock: NoBlock,
            args: [],
        ),
        1142: (
            size: 8,
            codeBlock: NoBlock,
            args: [
                Number,
            ],
        ),
        1143: (
            size: 4,
            codeBlock: NoBlock,
            args: [],
        ),
        1144: (
            size: 8,
            codeBlock: NoBlock,
            args: [
                Number,
            ],
        ),
        1145: (
            size: 4,
            codeBlock: NoBlock,
            args: [],
        ),
        1234: (
            size: 8,
            codeBlock: NoBlock,
            args: [
                Number,
            ],
        ),
        1235: (
            size: 8,
            codeBlock: NoBlock,
            args: [
                Number,
            ],
        ),
        1236: (
            size: 8,
            name: "Hitstop",
            codeBlock: NoBlock,
            args: [
                Number,
            ],
        ),
        1237: (
            size: 8,
            codeBlock: NoBlock,
            args: [
                Number,
            ],
        ),
        1238: (
            size: 8,
            codeBlock: NoBlock,
            args: [
                Number,
            ],
        ),
        1239: (
            size: 16,
            name: "setHitstop",
            codeBlock: NoBlock,
            args: [
                Number,
                Number,
                Number,
            ],
        ),
        1240: (
            size: 8,
            codeBlock: NoBlock,
            args: [
                Number,
            ],
        ),
        1261: (
            size: 8,
            codeBlock: NoBlock,
            args: [
                Number,
            ],
        ),
        1262: (
            size: 8,
            codeBlock: NoBlock,
            args: [
                Number,
            ],
        ),
        1263: (
            size: 8,
            codeBlock: NoBlock,
            args: [
                Number,
            ],
        ),
        1264: (
            size: 8,
            codeBlock: NoBlock,
            args: [
                Number,
            ],
        ),
        1268: (
            size: 8,
            codeBlock: NoBlock,
            args: [
                Number,
            ],
        ),
        1269: (
            size: 8,
            codeBlock: NoBlock,
            args: [
                Number,
            ],
        ),
        1270: (
            size: 20,
            codeBlock: NoBlock,
            args: [
                Number,
                Number,
                Number,
                Number,
            ],
        ),
        1271: (
            size: 8,
            codeBlock: NoBlock,
            args: [
                Number,
            ],
        ),
        1272: (
            size: 8,
            codeBlock: NoBlock,
            args: [
                Number,
            ],
        ),
        1273: (
            size: 8,
            name: "HitLow",
            codeBlock: NoBlock,
            args: [
                Number,
            ],
        ),
        1274: (
            size: 8,
            name: "HitOverhead",
            codeBlock: NoBlock,
            args: [
                Number,
            ],
        ),
        1275: (
            size: 8,
            name: "HitAirUnblockable",
            codeBlock: NoBlock,
            args: [
                Number,
            ],
        ),
        1276: (
            size: 8,
            codeBlock: NoBlock,
            args: [
                Number,
            ],
        ),
        1277: (
            size: 8,
            codeBlock: NoBlock,
            args: [
                Number,
            ],
        ),
        1278: (
            size: 8,
            codeBlock: NoBlock,
            args: [
                Number,
            ],
        ),
        1280: (
            size: 8,
            codeBlock: NoBlock,
            args: [
                Number,
            ],
        ),
        1281: (
            size: 8,
            codeBlock: NoBlock,
            args: [
                Number,
            ],
        ),
        1282: (
            size: 8,
            codeBlock: NoBlock,
            args: [
                Number,
            ],
        ),
        1283: (
            size: 8,
            codeBlock: NoBlock,
            args: [
                Number,
            ],
        ),
        1284: (
            size: 8,
            codeBlock: NoBlock,
            args: [
                Number,
            ],
        ),
        1285: (
            size: 36,
            codeBlock: NoBlock,
            args: [],
        ),
        1286: (
            size: 8,
            codeBlock: NoBlock,
            args: [
                Number,
            ],
        ),
        1287: (
            size: 8,
            codeBlock: NoBlock,
            args: [
                Number,
            ],
        ),
        1288: (
            size: 40,
            codeBlock: NoBlock,
            args: [
                Number,
                String32,
            ],
        ),
        1289: (
            size: 40,
            codeBlock: NoBlock,
            args: [
                Number,
                String32,
            ],
        ),
        1290: (
            size: 8,
            codeBlock: NoBlock,
            args: [
                Number,
            ],
        ),
        1291: (
            size: 8,
            codeBlock: NoBlock,
            args: [
                Number,
            ],
        ),
        1292: (
            size: 8,
            name: "ThrowRange",
            codeBlock: NoBlock,
            args: [
                Number,
            ],
        ),
        1293: (
            size: 8,
            codeBlock: NoBlock,
            args: [
                Number,
            ],
        ),
        1294: (
            size: 8,
            codeBlock: NoBlock,
            args: [
                Number,
            ],
        ),
        1295: (
            size: 8,
            codeBlock: NoBlock,
            args: [
                Number,
            ],
        ),
        1297: (
            size: 8,
            codeBlock: NoBlock,
            args: [
                Number,
            ],
        ),
        1298: (
            size: 8,
            codeBlock: NoBlock,
            args: [
                Number,
            ],
        ),
        1299: (
            size: 8,
            codeBlock: NoBlock,
            args: [
                Number,
            ],
        ),
        1300: (
            size: 8,
            codeBlock: NoBlock,
            args: [
                Number,
            ],
        ),
        1301: (
            size: 8,
            codeBlock: NoBlock,
            args: [
                Number,
            ],
        ),
        1302: (
            size: 8,
            codeBlock: NoBlock,
            args: [
                Number,
            ],
        ),
        1303: (
            size: 8,
            codeBlock: NoBlock,
            args: [
                Number,
            ],
        ),
        1304: (
            size: 8,
            codeBlock: NoBlock,
            args: [
                Number,
            ],
        ),
        1305: (
            size: 8,
            codeBlock: NoBlock,
            args: [
                Number,
            ],
        ),
        1306: (
            size: 8,
            codeBlock: NoBlock,
            args: [
                Number,
            ],
        ),
        1307: (
            size: 36,
            codeBlock: NoBlock,
            args: [
                String32,
            ],
        ),
        1308: (
            size: 8,
            codeBlock: NoBlock,
            args: [
                Number,
            ],
        ),
        1309: (
            size: 8,
            codeBlock: NoBlock,
            args: [
                Number,
            ],
        ),
        1310: (
            size: 16,
            codeBlock: NoBlock,
            args: [
                Number,
                Number,
                Number,
            ],
        ),
        1311: (
            size: 8,
            codeBlock: NoBlock,
            args: [
                Number,
            ],
        ),
        1312: (
            size: 32,
            codeBlock: NoBlock,
            args: [],
        ),
        1313: (
            size: 8,
            codeBlock: NoBlock,
            args: [
                Number,
            ],
        ),
        1314: (
            size: 8,
            codeBlock: NoBlock,
            args: [
                Number,
            ],
        ),
        1315: (
            size: 8,
            codeBlock: NoBlock,
            args: [
                Number,
            ],
        ),
        1316: (
            size: 8,
            codeBlock: NoBlock,
            args: [
                Number,
            ],
        ),
        1317: (
            size: 8,
            codeBlock: NoBlock,
            args: [
                Number,
            ],
        ),
        1318: (
            size: 8,
            codeBlock: NoBlock,
            args: [
                Number,
            ],
        ),
        1319: (
            size: 8,
            codeBlock: NoBlock,
            args: [
                Number,
            ],
        ),
        1320: (
            size: 8,
            codeBlock: NoBlock,
            args: [
                Number,
            ],
        ),
        1321: (
            size: 8,
            codeBlock: NoBlock,
            args: [
                Number,
            ],
        ),
        1322: (
            size: 8,
            codeBlock: NoBlock,
            args: [
                Number,
            ],
        ),
        1323: (
            size: 8,
            codeBlock: NoBlock,
            args: [
                Number,
            ],
        ),
        1324: (
            size: 8,
            codeBlock: NoBlock,
            args: [
                Number,
            ],
        ),
        1325: (
            size: 12,
            codeBlock: NoBlock,
            args: [
                Number,
                Number,
            ],
        ),
        1326: (
            size: 8,
            name: "FatalCounterHit",
            codeBlock: NoBlock,
            args: [
                Number,
            ],
        ),
        1327: (
            size: 8,
            codeBlock: NoBlock,
            args: [
                Number,
            ],
        ),
        1328: (
            size: 8,
            codeBlock: NoBlock,
            args: [
                Number,
            ],
        ),
        1329: (
            size: 8,
            codeBlock: NoBlock,
            args: [
                Number,
            ],
        ),
        1330: (
            size: 8,
            codeBlock: NoBlock,
            args: [
                Number,
            ],
        ),
        1331: (
            size: 12,
            codeBlock: NoBlock,
            args: [
                Number,
                Number,
            ],
        ),
        1332: (
            size: 12,
            codeBlock: NoBlock,
            args: [
                Number,
                Number,
            ],
        ),
        1333: (
            size: 12,
            codeBlock: NoBlock,
            args: [
                Number,
                Number,
            ],
        ),
        1334: (
            size: 8,
            codeBlock: NoBlock,
            args: [
                Number,
            ],
        ),
        1335: (
            size: 8,
            codeBlock: NoBlock,
            args: [
                Number,
            ],
        ),
        1336: (
            size: 8,
            codeBlock: NoBlock,
            args: [
                Number,
            ],
        ),
        1338: (
            size: 8,
            codeBlock: NoBlock,
            args: [
                Number,
            ],
        ),
        1339: (
            size: 8,
            codeBlock: NoBlock,
            args: [
                Number,
            ],
        ),
        1340: (
            size: 8,
            name: "Hitstun",
            codeBlock: NoBlock,
            args: [
                Number,
            ],
        ),
        1341: (
            size: 8,
            name: "AirUntechableTime",
            codeBlock: NoBlock,
            args: [
                Number,
            ],
        ),
        1342: (
            size: 8,
            codeBlock: NoBlock,
            args: [
                Number,
            ],
        ),
        1343: (
            size: 8,
            codeBlock: NoBlock,
            args: [
                Number,
            ],
        ),
        1344: (
            size: 8,
            codeBlock: NoBlock,
            args: [
                Number,
            ],
        ),
        1345: (
            size: 8,
            codeBlock: NoBlock,
            args: [
                Number,
            ],
        ),
        1346: (
            size: 8,
            codeBlock: NoBlock,
            args: [
                Number,
            ],
        ),
        1347: (
            size: 8,
            codeBlock: NoBlock,
            args: [
                Number,
            ],
        ),
        1348: (
            size: 8,
            codeBlock: NoBlock,
            args: [
                Number,
            ],
        ),
        1349: (
            size: 12,
            codeBlock: NoBlock,
            args: [
                Number,
                Number,
            ],
        ),
        1350: (
            size: 8,
            codeBlock: NoBlock,
            args: [
                Number,
            ],
        ),
        1351: (
            size: 8,
            codeBlock: NoBlock,
            args: [
                Number,
            ],
        ),
        1352: (
            size: 8,
            codeBlock: NoBlock,
            args: [
                Number,
            ],
        ),
        1353: (
            size: 8,
            codeBlock: NoBlock,
            args: [
                Number,
            ],
        ),
        1354: (
            size: 8,
            codeBlock: NoBlock,
            args: [
                Number,
            ],
        ),
        1355: (
            size: 8,
            codeBlock: NoBlock,
            args: [
                Number,
            ],
        ),
        1356: (
            size: 8,
            codeBlock: NoBlock,
            args: [
                Number,
            ],
        ),
        1357: (
            size: 8,
            codeBlock: NoBlock,
            args: [
                Number,
            ],
        ),
        1358: (
            size: 8,
            codeBlock: NoBlock,
            args: [
                Number,
            ],
        ),
        1361: (
            size: 16,
            name: "Freeze",
            codeBlock: NoBlock,
            args: [
                Number,
                Number,
                Number,
            ],
        ),
        1362: (
            size: 8,
            codeBlock: NoBlock,
            args: [
                Number,
            ],
        ),
        1363: (
            size: 8,
            codeBlock: NoBlock,
            args: [
                Number,
            ],
        ),
        1364: (
            size: 8,
            codeBlock: NoBlock,
            args: [
                Number,
            ],
        ),
        1365: (
            size: 8,
            codeBlock: NoBlock,
            args: [
                Number,
            ],
        ),
        1366: (
            size: 8,
            codeBlock: NoBlock,
            args: [
                Number,
            ],
        ),
        1367: (
            size: 8,
            codeBlock: NoBlock,
            args: [
                Number,
            ],
        ),
        1368: (
            size: 8,
            codeBlock: NoBlock,
            args: [
                Number,
            ],
        ),
        1369: (
            size: 8,
            codeBlock: NoBlock,
            args: [
                Number,
            ],
        ),
        1370: (
            size: 8,
            codeBlock: NoBlock,
            args: [
                Number,
            ],
        ),
        1371: (
            size: 8,
            codeBlock: NoBlock,
            args: [
                Number,
            ],
        ),
        1372: (
            size: 8,
            codeBlock: NoBlock,
            args: [
                Number,
            ],
        ),
        1373: (
            size: 8,
            codeBlock: NoBlock,
            args: [
                Number,
            ],
        ),
        1374: (
            size: 8,
            codeBlock: NoBlock,
            args: [
                Number,
            ],
        ),
        1375: (
            size: 16,
            codeBlock: NoBlock,
            args: [
                Number,
                Number,
                Number,
            ],
        ),
        1376: (
            size: 16,
            codeBlock: NoBlock,
            args: [
                Number,
                Number,
                Number,
            ],
        ),
        1377: (
            size: 12,
            codeBlock: NoBlock,
            args: [
                Number,
                Number,
            ],
        ),
        1378: (
            size: 12,
            codeBlock: NoBlock,
            args: [
                Number,
                Number,
            ],
        ),
        1379: (
            size: 8,
            codeBlock: NoBlock,
            args: [
                Number,
            ],
        ),
        1380: (
            size: 8,
            codeBlock: NoBlock,
            args: [
                Number,
            ],
        ),
        1381: (
            size: 8,
            codeBlock: NoBlock,
            args: [
                Number,
            ],
        ),
        1382: (
            size: 8,
            codeBlock: NoBlock,
            args: [
                Number,
            ],
        ),
        1383: (
            size: 8,
            codeBlock: NoBlock,
            args: [
                Number,
            ],
        ),
        1384: (
            size: 8,
            codeBlock: NoBlock,
            args: [
                Number,
            ],
        ),
        1385: (
            size: 8,
            codeBlock: NoBlock,
            args: [
                Number,
            ],
        ),
        1386: (
            size: 8,
            codeBlock: NoBlock,
            args: [
                Number,
            ],
        ),
        1387: (
            size: 8,
            codeBlock: NoBlock,
            args: [
                Number,
            ],
        ),
        1388: (
            size: 8,
            codeBlock: NoBlock,
            args: [
                Number,
            ],
        ),
        1389: (
            size: 8,
            codeBlock: NoBlock,
            args: [
                Number,
            ],
        ),
        1390: (
            size: 8,
            codeBlock: NoBlock,
            args: [
                Number,
            ],
        ),
        1391: (
            size: 8,
            codeBlock: NoBlock,
            args: [
                Number,
            ],
        ),
        1392: (
            size: 36,
            codeBlock: NoBlock,
            args: [
                String32,
            ],
        ),
        1393: (
            size: 8,
            codeBlock: NoBlock,
            args: [
                Number,
            ],
        ),
        1394: (
            size: 8,
            codeBlock: NoBlock,
            args: [
                Number,
            ],
        ),
        1402: (
            size: 20,
            codeBlock: NoBlock,
            args: [
                String16,
            ],
        ),
        1403: (
            size: 8,
            name: "HealthValue",
            codeBlock: NoBlock,
            args: [
                Number,
            ],
        ),
        1404: (
            size: 8,
            name: "PersonaCards",
            codeBlock: NoBlock,
            args: [
                Number,
            ],
        ),
        1405: (
            size: 4,
            codeBlock: NoBlock,
            args: [],
        ),
        1406: (
            size: 8,
            codeBlock: NoBlock,
            args: [
                Number,
            ],
        ),
        1416: (
            size: 16,
            codeBlock: NoBlock,
            args: [
                Number,
                Number,
                Number,
            ],
        ),
        1417: (
            size: 16,
            codeBlock: NoBlock,
            args: [
                Number,
                Number,
                Number,
            ],
        ),
        1418: (
            size: 8,
            codeBlock: NoBlock,
            args: [
                Number,
            ],
        ),
        1419: (
            size: 8,
            codeBlock: NoBlock,
            args: [
                Number,
            ],
        ),
        1420: (
            size: 8,
            codeBlock: NoBlock,
            args: [
                Number,
            ],
        ),
        1421: (
            size: 8,
            codeBlock: NoBlock,
            args: [
                Number,
            ],
        ),
        1422: (
            size: 8,
            codeBlock: NoBlock,
            args: [
                Number,
            ],
        ),
        1423: (
            size: 8,
            codeBlock: NoBlock,
            args: [
                Number,
            ],
        ),
        1424: (
            size: 8,
            codeBlock: NoBlock,
            args: [
                Number,
            ],
        ),
        1425: (
            size: 8,
            codeBlock: NoBlock,
            args: [
                Number,
            ],
        ),
        1426: (
            size: 8,
            codeBlock: NoBlock,
            args: [
                Number,
            ],
        ),
        1427: (
            size: 8,
            codeBlock: NoBlock,
            args: [
                Number,
            ],
        ),
        1430: (
            size: 8,
            codeBlock: NoBlock,
            args: [
                Number,
            ],
        ),
        1431: (
            size: 72,
            codeBlock: NoBlock,
            args: [],
        ),
        1462: (
            size: 8,
            codeBlock: NoBlock,
            args: [
                Number,
            ],
        ),
        1463: (
            size: 8,
            codeBlock: NoBlock,
            args: [
                Number,
            ],
        ),
        1464: (
            size: 8,
            name: "DashForwardInitialVelocity",
            codeBlock: NoBlock,
            args: [
                Number,
            ],
        ),
        1465: (
            size: 8,
            name: "DashForwardAccel",
            codeBlock: NoBlock,
            args: [
                Number,
            ],
        ),
        1466: (
            size: 8,
            name: "DashForwardMaxVelocity",
            codeBlock: NoBlock,
            args: [
                Number,
            ],
        ),
        1467: (
            size: 8,
            name: "JumpYVelocity",
            codeBlock: NoBlock,
            args: [
                Number,
            ],
        ),
        1468: (
            size: 8,
            name: "SuperJumpYVelocity",
            codeBlock: NoBlock,
            args: [
                Number,
            ],
        ),
        1469: (
            size: 8,
            codeBlock: NoBlock,
            args: [
                Number,
            ],
        ),
        1470: (
            size: 8,
            codeBlock: NoBlock,
            args: [
                Number,
            ],
        ),
        1471: (
            size: 8,
            codeBlock: NoBlock,
            args: [
                Number,
            ],
        ),
        1472: (
            size: 8,
            codeBlock: NoBlock,
            args: [
                Number,
            ],
        ),
        1473: (
            size: 8,
            name: "Gravity",
            codeBlock: NoBlock,
            args: [
                Number,
            ],
        ),
        1474: (
            size: 8,
            codeBlock: NoBlock,
            args: [
                Number,
            ],
        ),
        1475: (
            size: 8,
            codeBlock: NoBlock,
            args: [
                Number,
            ],
        ),
        1476: (
            size: 8,
            codeBlock: NoBlock,
            args: [
                Number,
            ],
        ),
        1477: (
            size: 8,
            codeBlock: NoBlock,
            args: [
                Number,
            ],
        ),
        1478: (
            size: 8,
            codeBlock: NoBlock,
            args: [
                Number,
            ],
        ),
        1479: (
            size: 8,
            codeBlock: NoBlock,
            args: [
                Number,
            ],
        ),
        1480: (
            size: 8,
            name: "DashCancelMinFrames",
            codeBlock: NoBlock,
            args: [
                Number,
            ],
        ),
        1481: (
            size: 8,
            codeBlock: NoBlock,
            args: [
                Number,
            ],
        ),
        1482: (
            size: 8,
            codeBlock: NoBlock,
            args: [
                Number,
            ],
        ),
        1483: (
            size: 8,
            name: "AirDashFDuration",
            codeBlock: NoBlock,
            args: [
                Number,
            ],
        ),
        1484: (
            size: 8,
            codeBlock: NoBlock,
            args: [
                Number,
            ],
        ),
        1485: (
            size: 8,
            codeBlock: NoBlock,
            args: [
                Number,
            ],
        ),
        1486: (
            size: 8,
            codeBlock: NoBlock,
            args: [
                Number,
            ],
        ),
        1487: (
            size: 8,
            name: "AirDashFSpeed",
            codeBlock: NoBlock,
            args: [
                Number,
            ],
        ),
        1488: (
            size: 8,
            codeBlock: NoBlock,
            args: [
                Number,
            ],
        ),
        1489: (
            size: 8,
            codeBlock: NoBlock,
            args: [
                Number,
            ],
        ),
        1490: (
            size: 8,
            codeBlock: NoBlock,
            args: [
                Number,
            ],
        ),
        1491: (
            size: 8,
            codeBlock: NoBlock,
            args: [
                Number,
            ],
        ),
        1492: (
            size: 8,
            name: "DashBVelocity",
            codeBlock: NoBlock,
            args: [
                Number,
            ],
        ),
        1493: (
            size: 8,
            name: "DashBHeight",
            codeBlock: NoBlock,
            args: [
                Number,
            ],
        ),
        1494: (
            size: 8,
            name: "DashBGravity",
            codeBlock: NoBlock,
            args: [
                Number,
            ],
        ),
        1495: (
            size: 8,
            codeBlock: NoBlock,
            args: [
                Number,
            ],
        ),
        1534: (
            size: 8,
            name: "ComboRate",
            codeBlock: NoBlock,
            args: [
                Number,
            ],
        ),
        1535: (
            size: 8,
            codeBlock: NoBlock,
            args: [
                Number,
            ],
        ),
        1536: (
            size: 8,
            name: "HeatGainFactor",
            codeBlock: NoBlock,
            args: [
                Number,
            ],
        ),
        1537: (
            size: 8,
            codeBlock: NoBlock,
            args: [
                Number,
            ],
        ),
        1578: (
            size: 32,
            codeBlock: NoBlock,
            args: [],
        ),
        1579: (
            size: 24,
            codeBlock: NoBlock,
            args: [],
        ),
        1580: (
            size: 148,
            codeBlock: NoBlock,
            args: [
                String16,
            ],
        ),
        1581: (
            size: 40,
            codeBlock: NoBlock,
            args: [
                Number,
                String32,
            ],
        ),
        1582: (
            size: 12,
            codeBlock: NoBlock,
            args: [
                Number,
                Number,
            ],
        ),
        1583: (
            size: 12,
            codeBlock: NoBlock,
            args: [
                Number,
                Number,
            ],
        ),
        1623: (
            size: 8,
            codeBlock: NoBlock,
            args: [
                Number,
            ],
        ),
        1624: (
            size: 8,
            codeBlock: NoBlock,
            args: [
                Number,
            ],
        ),
        1625: (
            size: 8,
            codeBlock: NoBlock,
            args: [
                Number,
            ],
        ),
        1626: (
            size: 8,
            codeBlock: NoBlock,
            args: [
                Number,
            ],
        ),
        1627: (
            size: 4,
            codeBlock: NoBlock,
            args: [],
        ),
        1666: (
            size: 8,
            codeBlock: NoBlock,
            args: [
                Number,
            ],
        ),
        1667: (
            size: 8,
            codeBlock: NoBlock,
            args: [
                Number,
            ],
        ),
        1668: (
            size: 8,
            codeBlock: NoBlock,
            args: [
                Number,
            ],
        ),
        1669: (
            size: 8,
            codeBlock: NoBlock,
            args: [
                Number,
            ],
        ),
        1670: (
            size: 8,
            codeBlock: NoBlock,
            args: [
                Number,
            ],
        ),
        1671: (
            size: 8,
            codeBlock: NoBlock,
            args: [
                Number,
            ],
        ),
        1672: (
            size: 8,
            codeBlock: NoBlock,
            args: [
                Number,
            ],
        ),
        1673: (
            size: 8,
            codeBlock: NoBlock,
            args: [
                Number,
            ],
        ),
        1674: (
            size: 8,
            codeBlock: NoBlock,
            args: [
                Number,
            ],
        ),
        1675: (
            size: 8,
            codeBlock: NoBlock,
            args: [
                Number,
            ],
        ),
        1676: (
            size: 8,
            codeBlock: NoBlock,
            args: [
                Number,
            ],
        ),
        1677: (
            size: 8,
            codeBlock: NoBlock,
            args: [
                Number,
            ],
        ),
        1678: (
            size: 8,
            codeBlock: NoBlock,
            args: [
                Number,
            ],
        ),
        1679: (
            size: 8,
            codeBlock: NoBlock,
            args: [
                Number,
            ],
        ),
        1680: (
            size: 8,
            codeBlock: NoBlock,
            args: [
                Number,
            ],
        ),
        1681: (
            size: 8,
            codeBlock: NoBlock,
            args: [
                Number,
            ],
        ),
        1682: (
            size: 8,
            codeBlock: NoBlock,
            args: [
                Number,
            ],
        ),
        1683: (
            size: 8,
            codeBlock: NoBlock,
            args: [
                Number,
            ],
        ),
        1684: (
            size: 8,
            codeBlock: NoBlock,
            args: [
                Number,
            ],
        ),
        1685: (
            size: 8,
            codeBlock: NoBlock,
            args: [
                Number,
            ],
        ),
        1688: (
            size: 8,
            codeBlock: NoBlock,
            args: [
                Number,
            ],
        ),
        1690: (
            size: 8,
            codeBlock: NoBlock,
            args: [
                Number,
            ],
        ),
        1691: (
            size: 8,
            codeBlock: NoBlock,
            args: [
                Number,
            ],
        ),
        1692: (
            size: 8,
            codeBlock: NoBlock,
            args: [
                Number,
            ],
        ),
        1693: (
            size: 8,
            codeBlock: NoBlock,
            args: [
                Number,
            ],
        ),
        1694: (
            size: 8,
            codeBlock: NoBlock,
            args: [
                Number,
            ],
        ),
        1695: (
            size: 8,
            codeBlock: NoBlock,
            args: [
                Number,
            ],
        ),
        1696: (
            size: 8,
            codeBlock: NoBlock,
            args: [
                Number,
            ],
        ),
        1697: (
            size: 8,
            codeBlock: NoBlock,
            args: [
                Number,
            ],
        ),
        1698: (
            size: 8,
            codeBlock: NoBlock,
            args: [
                Number,
            ],
        ),
        1699: (
            size: 8,
            codeBlock: NoBlock,
            args: [
                Number,
            ],
        ),
        1700: (
            size: 8,
            codeBlock: NoBlock,
            args: [
                Number,
            ],
        ),
        1702: (
            size: 8,
            codeBlock: NoBlock,
            args: [
                Number,
            ],
        ),
        1703: (
            size: 8,
            codeBlock: NoBlock,
            args: [
                Number,
            ],
        ),
        1704: (
            size: 8,
            codeBlock: NoBlock,
            args: [
                Number,
            ],
        ),
        1705: (
            size: 12,
            codeBlock: NoBlock,
            args: [
                Number,
                Number,
            ],
        ),
        1706: (
            size: 4,
            codeBlock: NoBlock,
            args: [],
        ),
        1707: (
            size: 8,
            codeBlock: NoBlock,
            args: [
                Number,
            ],
        ),
        1708: (
            size: 8,
            codeBlock: NoBlock,
            args: [
                Number,
            ],
        ),
        1759: (
            size: 8,
            codeBlock: NoBlock,
            args: [
                Number,
            ],
        ),
        1760: (
            size: 8,
            codeBlock: NoBlock,
            args: [
                Number,
            ],
        ),
        1761: (
            size: 8,
            codeBlock: NoBlock,
            args: [
                Number,
            ],
        ),
        1762: (
            size: 4,
            codeBlock: NoBlock,
            args: [],
        ),
        1763: (
            size: 36,
            name: "addMove",
            codeBlock: Begin,
            args: [
                String32,
            ],
        ),
        1764: (
            size: 4,
            name: "endMoveRegister",
            codeBlock: End,
            args: [],
        ),
        1765: (
            size: 8,
            codeBlock: NoBlock,
            args: [
                Number,
            ],
        ),
        1766: (
            size: 8,
            codeBlock: NoBlock,
            args: [
                Number,
            ],
        ),
        1767: (
            size: 8,
            codeBlock: NoBlock,
            args: [
                Number,
            ],
        ),
        1768: (
            size: 8,
            codeBlock: NoBlock,
            args: [
                Number,
            ],
        ),
        1769: (
            size: 8,
            codeBlock: NoBlock,
            args: [
                Number,
            ],
        ),
        1770: (
            size: 8,
            codeBlock: NoBlock,
            args: [
                Number,
            ],
        ),
        1771: (
            size: 12,
            codeBlock: NoBlock,
            args: [
                Number,
                Number,
            ],
        ),
        1773: (
            size: 36,
            codeBlock: NoBlock,
            args: [
                String32,
            ],
        ),
        1774: (
            size: 36,
            codeBlock: NoBlock,
            args: [
                String32,
            ],
        ),
        1775: (
            size: 8,
            name: "moveInput",
            codeBlock: NoBlock,
            args: [
                Enum("moveInput0_1775"),
            ],
        ),
        1776: (
            size: 8,
            codeBlock: NoBlock,
            args: [
                Number,
            ],
        ),
        1777: (
            size: 36,
            codeBlock: NoBlock,
            args: [
                String32,
            ],
        ),
        1778: (
            size: 8,
            codeBlock: NoBlock,
            args: [
                Number,
            ],
        ),
        1782: (
            size: 16,
            codeBlock: NoBlock,
            args: [
                Number,
                Number,
                Number,
            ],
        ),
        1783: (
            size: 40,
            codeBlock: NoBlock,
            args: [
                String32,
                Number,
            ],
        ),
        1784: (
            size: 8,
            codeBlock: NoBlock,
            args: [
                Number,
            ],
        ),
        1785: (
            size: 8,
            codeBlock: NoBlock,
            args: [
                Number,
            ],
        ),
        1786: (
            size: 8,
            codeBlock: NoBlock,
            args: [
                Number,
            ],
        ),
        1787: (
            size: 8,
            codeBlock: NoBlock,
            args: [
                Number,
            ],
        ),
        1788: (
            size: 36,
            codeBlock: NoBlock,
            args: [
                String32,
            ],
        ),
        1789: (
            size: 8,
            codeBlock: NoBlock,
            args: [
                Number,
            ],
        ),
        1790: (
            size: 8,
            codeBlock: NoBlock,
            args: [
                Number,
            ],
        ),
        1791: (
            size: 36,
            codeBlock: NoBlock,
            args: [
                String32,
            ],
        ),
        1792: (
            size: 8,
            codeBlock: NoBlock,
            args: [
                Number,
            ],
        ),
        1793: (
            size: 4,
            codeBlock: NoBlock,
            args: [],
        ),
        1794: (
            size: 8,
            codeBlock: NoBlock,
            args: [
                Number,
            ],
        ),
        1795: (
            size: 36,
            name: "registerMove",
            codeBlock: NoBlock,
            args: [
                String32,
            ],
        ),
        1797: (
            size: 8,
            codeBlock: NoBlock,
            args: [
                Number,
            ],
        ),
        1829: (
            size: 4,
            codeBlock: NoBlock,
            args: [],
        ),
        1830: (
            size: 4,
            codeBlock: NoBlock,
            args: [],
        ),
        1831: (
            size: 36,
            codeBlock: NoBlock,
            args: [],
        ),
        1832: (
            size: 36,
            codeBlock: NoBlock,
            args: [],
        ),
        1833: (
            size: 36,
            name: "addGatlingOption",
            codeBlock: NoBlock,
            args: [
                String32,
            ],
        ),
        1834: (
            size: 44,
            codeBlock: NoBlock,
            args: [
                String32,
                Number,
                Number,
            ],
        ),
        1835: (
            size: 12,
            codeBlock: NoBlock,
            args: [
                Number,
                Number,
            ],
        ),
        1836: (
            size: 8,
            codeBlock: NoBlock,
            args: [
                Number,
            ],
        ),
        1837: (
            size: 40,
            codeBlock: NoBlock,
            args: [
                String32,
                Number,
            ],
        ),
        1838: (
            size: 40,
            name: "InputBuffer",
            codeBlock: NoBlock,
            args: [
                String32,
                Number,
            ],
        ),
        1839: (
            size: 8,
            codeBlock: NoBlock,
            args: [
                Number,
            ],
        ),
        1840: (
            size: 8,
            codeBlock: NoBlock,
            args: [
                Number,
            ],
        ),
        1841: (
            size: 8,
            codeBlock: NoBlock,
            args: [
                Number,
            ],
        ),
        1842: (
            size: 8,
            name: "HitOrBlockJumpCancel",
            codeBlock: NoBlock,
            args: [
                Number,
            ],
        ),
        1843: (
            size: 8,
            name: "SpecialCancelable",
            codeBlock: NoBlock,
            args: [
                Number,
            ],
        ),
        1844: (
            size: 36,
            codeBlock: NoBlock,
            args: [
                String32,
            ],
        ),
        1845: (
            size: 8,
            codeBlock: NoBlock,
            args: [
                Number,
            ],
        ),
        1846: (
            size: 8,
            codeBlock: NoBlock,
            args: [
                Number,
            ],
        ),
        1847: (
            size: 36,
            codeBlock: NoBlock,
            args: [],
        ),
        1848: (
            size: 36,
            codeBlock: NoBlock,
            args: [
                String32,
            ],
        ),
        1849: (
            size: 36,
            codeBlock: NoBlock,
            args: [],
        ),
        1850: (
            size: 8,
            codeBlock: NoBlock,
            args: [
                Number,
            ],
        ),
        1851: (
            size: 8,
            codeBlock: NoBlock,
            args: [
                Number,
            ],
        ),
        1852: (
            size: 8,
            codeBlock: NoBlock,
            args: [
                Number,
            ],
        ),
        1853: (
            size: 36,
            codeBlock: NoBlock,
            args: [],
        ),
        1854: (
            size: 36,
            codeBlock: NoBlock,
            args: [],
        ),
        1855: (
            size: 36,
            codeBlock: NoBlock,
            args: [],
        ),
        1873: (
            size: 4,
            codeBlock: NoBlock,
            args: [],
        ),
        1874: (
            size: 4,
            codeBlock: NoBlock,
            args: [],
        ),
        1875: (
            size: 4,
            codeBlock: NoBlock,
            args: [],
        ),
        1876: (
            size: 4,
            codeBlock: NoBlock,
            args: [],
        ),
        1877: (
            size: 4,
            codeBlock: NoBlock,
            args: [],
        ),
        1917: (
            size: 8,
            codeBlock: NoBlock,
            args: [
                Number,
            ],
        ),
        1918: (
            size: 16,
            codeBlock: NoBlock,
            args: [
                Number,
                Number,
                Number,
            ],
        ),
        1920: (
            size: 8,
            codeBlock: NoBlock,
            args: [
                Number,
            ],
        ),
        1921: (
            size: 8,
            codeBlock: NoBlock,
            args: [
                Number,
            ],
        ),
        1922: (
            size: 20,
            codeBlock: NoBlock,
            args: [],
        ),
        1942: (
            size: 8,
            codeBlock: NoBlock,
            args: [
                Number,
            ],
        ),
        1943: (
            size: 8,
            codeBlock: NoBlock,
            args: [
                Number,
            ],
        ),
        1952: (
            size: 20,
            codeBlock: NoBlock,
            args: [
                Number,
                Number,
                Number,
                Number,
            ],
        ),
        1953: (
            size: 12,
            codeBlock: NoBlock,
            args: [
                Number,
                Number,
            ],
        ),
        1954: (
            size: 16,
            codeBlock: NoBlock,
            args: [],
        ),
        1955: (
            size: 12,
            codeBlock: NoBlock,
            args: [
                Number,
                Number,
            ],
        ),
        1961: (
            size: 8,
            codeBlock: NoBlock,
            args: [
                Number,
            ],
        ),
        1962: (
            size: 72,
            codeBlock: NoBlock,
            args: [
                String32,
                String32,
                Number,
            ],
        ),
        1964: (
            size: 8,
            codeBlock: NoBlock,
            args: [
                Number,
            ],
        ),
        1965: (
            size: 8,
            codeBlock: NoBlock,
            args: [
                Number,
            ],
        ),
        1966: (
            size: 8,
            codeBlock: NoBlock,
            args: [
                Number,
            ],
        ),
        2004: (
            size: 4,
            codeBlock: NoBlock,
            args: [],
        ),
        2005: (
            size: 4,
            codeBlock: NoBlock,
            args: [],
        ),
        2006: (
            size: 4,
            codeBlock: NoBlock,
            args: [],
        ),
        2007: (
            size: 4,
            codeBlock: NoBlock,
            args: [],
        ),
        2008: (
            size: 4,
            codeBlock: NoBlock,
            args: [],
        ),
        2009: (
            size: 4,
            codeBlock: NoBlock,
            args: [],
        ),
        2010: (
            size: 4,
            codeBlock: NoBlock,
            args: [],
        ),
        2011: (
            size: 4,
            codeBlock: NoBlock,
            args: [],
        ),
        2012: (
            size: 4,
            codeBlock: NoBlock,
            args: [],
        ),
        2013: (
            size: 4,
            codeBlock: NoBlock,
            args: [],
        ),
        2014: (
            size: 4,
            codeBlock: NoBlock,
            args: [],
        ),
        2015: (
            size: 4,
            codeBlock: NoBlock,
            args: [],
        ),
        2016: (
            size: 4,
            codeBlock: NoBlock,
            args: [],
        ),
        2017: (
            size: 4,
            codeBlock: NoBlock,
            args: [],
        ),
        2018: (
            size: 4,
            codeBlock: NoBlock,
            args: [],
        ),
        2019: (
            size: 4,
            codeBlock: NoBlock,
            args: [],
        ),
        2020: (
            size: 4,
            codeBlock: NoBlock,
            args: [],
        ),
        2021: (
            size: 4,
            codeBlock: NoBlock,
            args: [],
        ),
        2022: (
            size: 4,
            codeBlock: NoBlock,
            args: [],
        ),
        2023: (
            size: 4,
            codeBlock: NoBlock,
            args: [],
        ),
        2024: (
            size: 4,
            codeBlock: NoBlock,
            args: [],
        ),
        2025: (
            size: 4,
            codeBlock: NoBlock,
            args: [],
        ),
        2065: (
            size: 44,
            codeBlock: NoBlock,
            args: [],
        ),
        2066: (
            size: 44,
            codeBlock: NoBlock,
            args: [],
        ),
        2116: (
            size: 4,
            codeBlock: NoBlock,
            args: [],
        ),
        2118: (
            size: 44,
            codeBlock: NoBlock,
            args: [
                String32,
                Number,
                Number,
            ],
        ),
        2119: (
            size: 12,
            codeBlock: NoBlock,
            args: [
                Number,
                Number,
            ],
        ),
        2167: (
            size: 4,
            codeBlock: NoBlock,
            args: [],
        ),
        2169: (
            size: 132,
            codeBlock: NoBlock,
            args: [],
        ),
        2170: (
            size: 12,
            codeBlock: NoBlock,
            args: [
                Number,
                Number,
            ],
        ),
        2171: (
            size: 12,
            codeBlock: NoBlock,
            args: [
                Number,
                Number,
            ],
        ),
        2172: (
            size: 12,
            codeBlock: NoBlock,
            args: [
                Number,
                Number,
            ],
        ),
        2173: (
            size: 16,
            codeBlock: NoBlock,
            args: [],
        ),
        2174: (
            size: 4,
            codeBlock: NoBlock,
            args: [],
        ),
        2175: (
            size: 4,
            codeBlock: NoBlock,
            args: [],
        ),
        2176: (
            size: 8,
            codeBlock: NoBlock,
            args: [
                Number,
            ],
        ),
        2177: (
            size: 8,
            codeBlock: NoBlock,
            args: [
                Number,
            ],
        ),
        2182: (
            size: 8,
            codeBlock: NoBlock,
            args: [
                Number,
            ],
        ),
        2183: (
            size: 4,
            codeBlock: NoBlock,
            args: [],
        ),
        2224: (
            size: 8,
            codeBlock: NoBlock,
            args: [
                Number,
            ],
        ),
        2225: (
            size: 8,
            codeBlock: NoBlock,
            args: [
                Number,
            ],
        ),
        2226: (
            size: 4,
            codeBlock: NoBlock,
            args: [],
        ),
        2227: (
            size: 4,
            codeBlock: NoBlock,
            args: [],
        ),
        2228: (
            size: 12,
            codeBlock: NoBlock,
            args: [
                Number,
                Number,
            ],
        ),
        2229: (
            size: 8,
            codeBlock: NoBlock,
            args: [
                Number,
            ],
        ),
        2230: (
            size: 8,
            codeBlock: NoBlock,
            args: [
                Number,
            ],
        ),
        2231: (
            size: 4,
            codeBlock: NoBlock,
            args: [],
        ),
        2232: (
            size: 4,
            codeBlock: NoBlock,
            args: [],
        ),
        2233: (
            size: 8,
            codeBlock: NoBlock,
            args: [
                Number,
            ],
        ),
        2234: (
            size: 12,
            codeBlock: NoBlock,
            args: [
                Number,
                Number,
            ],
        ),
        2235: (
            size: 8,
            codeBlock: NoBlock,
            args: [
                Number,
            ],
        ),
        2236: (
            size: 8,
            codeBlock: NoBlock,
            args: [
                Number,
            ],
        ),
        2237: (
            size: 4,
            codeBlock: NoBlock,
            args: [],
        ),
        2238: (
            size: 4,
            codeBlock: NoBlock,
            args: [],
        ),
        2239: (
            size: 8,
            codeBlock: NoBlock,
            args: [
                Number,
            ],
        ),
        2240: (
            size: 12,
            codeBlock: NoBlock,
            args: [
                Number,
                Number,
            ],
        ),
        2281: (
            size: 8,
            codeBlock: NoBlock,
            args: [
                Number,
            ],
        ),
        2282: (
            size: 8,
            codeBlock: NoBlock,
            args: [
                Number,
            ],
        ),
        2283: (
            size: 8,
            codeBlock: NoBlock,
            args: [
                Number,
            ],
        ),
        2284: (
            size: 8,
            codeBlock: NoBlock,
            args: [
                Number,
            ],
        ),
        2285: (
            size: 8,
            codeBlock: NoBlock,
            args: [
                Number,
            ],
        ),
        2286: (
            size: 12,
            codeBlock: NoBlock,
            args: [
                Number,
                Number,
            ],
        ),
        2287: (
            size: 8,
            codeBlock: NoBlock,
            args: [
                Number,
            ],
        ),
        2288: (
            size: 8,
            codeBlock: NoBlock,
            args: [
                Number,
            ],
        ),
        2289: (
            size: 8,
            codeBlock: NoBlock,
            args: [
                Number,
            ],
        ),
        2290: (
            size: 8,
            codeBlock: NoBlock,
            args: [
                Number,
            ],
        ),
        2291: (
            size: 12,
            codeBlock: NoBlock,
            args: [
                Number,
                Number,
            ],
        ),
        2292: (
            size: 8,
            codeBlock: NoBlock,
            args: [
                Number,
            ],
        ),
        2293: (
            size: 16,
            codeBlock: NoBlock,
            args: [],
        ),
        2294: (
            size: 12,
            codeBlock: NoBlock,
            args: [
                Number,
                Number,
            ],
        ),
        2295: (
            size: 8,
            codeBlock: NoBlock,
            args: [
                Number,
            ],
        ),
        2330: (
            size: 8,
            codeBlock: NoBlock,
            args: [
                Number,
            ],
        ),
        2331: (
            size: 8,
            codeBlock: NoBlock,
            args: [
                Number,
            ],
        ),
        2332: (
            size: 8,
            codeBlock: NoBlock,
            args: [
                Number,
            ],
        ),
        2333: (
            size: 8,
            codeBlock: NoBlock,
            args: [
                Number,
            ],
        ),
        2334: (
            size: 12,
            codeBlock: NoBlock,
            args: [
                Number,
                Number,
            ],
        ),
        2335: (
            size: 8,
            codeBlock: NoBlock,
            args: [
                Number,
            ],
        ),
        2336: (
            size: 8,
            codeBlock: NoBlock,
            args: [
                Number,
            ],
        ),
        2337: (
            size: 12,
            codeBlock: NoBlock,
            args: [
                Number,
                Number,
            ],
        ),
        2338: (
            size: 12,
            codeBlock: NoBlock,
            args: [
                Number,
                Number,
            ],
        ),
        2339: (
            size: 8,
            codeBlock: NoBlock,
            args: [
                Number,
            ],
        ),
        2340: (
            size: 28,
            codeBlock: NoBlock,
            args: [
                Number,
                Number,
                Number,
                Number,
                Number,
                Number,
            ],
        ),
        2341: (
            size: 8,
            codeBlock: NoBlock,
            args: [
                Number,
            ],
        ),
        2342: (
            size: 8,
            codeBlock: NoBlock,
            args: [
                Number,
            ],
        ),
        2343: (
            size: 40,
            codeBlock: NoBlock,
            args: [
                String32,
                Number,
            ],
        ),
        2345: (
            size: 8,
            codeBlock: NoBlock,
            args: [
                Number,
            ],
        ),
        2385: (
            size: 4,
            codeBlock: NoBlock,
            args: [],
        ),
        2386: (
            size: 8,
            codeBlock: NoBlock,
            args: [
                Number,
            ],
        ),
        2387: (
            size: 4,
            codeBlock: NoBlock,
            args: [],
        ),
        2388: (
            size: 8,
            codeBlock: NoBlock,
            args: [
                Number,
            ],
        ),
        2389: (
            size: 12,
            codeBlock: NoBlock,
            args: [
                Number,
                Number,
            ],
        ),
        2390: (
            size: 36,
            codeBlock: NoBlock,
            args: [],
        ),
        2391: (
            size: 8,
            codeBlock: NoBlock,
            args: [
                Number,
            ],
        ),
        2392: (
            size: 8,
            name: "setInvincibility",
            codeBlock: NoBlock,
            args: [
                Number,
            ],
        ),
        2393: (
            size: 8,
            codeBlock: NoBlock,
            args: [
                Number,
            ],
        ),
        2394: (
            size: 8,
            codeBlock: NoBlock,
            args: [
                Number,
            ],
        ),
        2395: (
            size: 4,
            codeBlock: NoBlock,
            args: [],
        ),
        2396: (
            size: 4,
            codeBlock: NoBlock,
            args: [],
        ),
        2397: (
            size: 4,
            codeBlock: NoBlock,
            args: [],
        ),
        2398: (
            size: 8,
            codeBlock: NoBlock,
            args: [
                Number,
            ],
        ),
        2403: (
            size: 8,
            codeBlock: NoBlock,
            args: [
                Number,
            ],
        ),
        2404: (
            size: 20,
            codeBlock: NoBlock,
            args: [],
        ),
        2405: (
            size: 8,
            codeBlock: NoBlock,
            args: [
                Number,
            ],
        ),
        2406: (
            size: 8,
            codeBlock: NoBlock,
            args: [
                Number,
            ],
        ),
        2407: (
            size: 8,
            codeBlock: NoBlock,
            args: [
                Number,
            ],
        ),
        2408: (
            size: 8,
            codeBlock: NoBlock,
            args: [
                Number,
            ],
        ),
        2409: (
            size: 8,
            codeBlock: NoBlock,
            args: [
                Number,
            ],
        ),
        2410: (
            size: 16,
            codeBlock: NoBlock,
            args: [],
        ),
        2411: (
            size: 8,
            codeBlock: NoBlock,
            args: [
                Number,
            ],
        ),
        2412: (
            size: 8,
            codeBlock: NoBlock,
            args: [
                Number,
            ],
        ),
        2413: (
            size: 8,
            codeBlock: NoBlock,
            args: [
                Number,
            ],
        ),
        2414: (
            size: 8,
            codeBlock: NoBlock,
            args: [
                Number,
            ],
        ),
        2415: (
            size: 8,
            codeBlock: NoBlock,
            args: [
                Number,
            ],
        ),
        2416: (
            size: 12,
            codeBlock: NoBlock,
            args: [
                Number,
                Number,
            ],
        ),
        2417: (
            size: 8,
            codeBlock: NoBlock,
            args: [
                Number,
            ],
        ),
        2418: (
            size: 8,
            codeBlock: NoBlock,
            args: [
                Number,
            ],
        ),
        2419: (
            size: 8,
            codeBlock: NoBlock,
            args: [
                Number,
            ],
        ),
        2420: (
            size: 8,
            codeBlock: NoBlock,
            args: [
                Number,
            ],
        ),
        2421: (
            size: 8,
            codeBlock: NoBlock,
            args: [
                Number,
            ],
        ),
        2422: (
            size: 8,
            codeBlock: NoBlock,
            args: [
                Number,
            ],
        ),
        2423: (
            size: 8,
            codeBlock: NoBlock,
            args: [
                Number,
            ],
        ),
        2424: (
            size: 8,
            codeBlock: NoBlock,
            args: [
                Number,
            ],
        ),
        2425: (
            size: 8,
            codeBlock: NoBlock,
            args: [
                Number,
            ],
        ),
        2426: (
            size: 8,
            codeBlock: NoBlock,
            args: [
                Number,
            ],
        ),
        2427: (
            size: 8,
            codeBlock: NoBlock,
            args: [
                Number,
            ],
        ),
        2428: (
            size: 8,
            codeBlock: NoBlock,
            args: [
                Number,
            ],
        ),
        2463: (
            size: 16,
            codeBlock: NoBlock,
            args: [],
        ),
        2464: (
            size: 12,
            codeBlock: NoBlock,
            args: [
                Number,
                Number,
            ],
        ),
        2465: (
            size: 4,
            codeBlock: NoBlock,
            args: [],
        ),
        2466: (
            size: 36,
            codeBlock: NoBlock,
            args: [],
        ),
        2467: (
            size: 12,
            codeBlock: NoBlock,
            args: [
                Number,
                Number,
            ],
        ),
        2468: (
            size: 12,
            codeBlock: NoBlock,
            args: [
                Number,
                Number,
            ],
        ),
        2469: (
            size: 12,
            codeBlock: NoBlock,
            args: [
                Number,
                Number,
            ],
        ),
        2470: (
            size: 12,
            codeBlock: NoBlock,
            args: [
                Number,
                Number,
            ],
        ),
        2471: (
            size: 12,
            codeBlock: NoBlock,
            args: [
                Number,
                Number,
            ],
        ),
        2472: (
            size: 12,
            codeBlock: NoBlock,
            args: [
                Number,
                Number,
            ],
        ),
        2473: (
            size: 12,
            codeBlock: NoBlock,
            args: [
                Number,
                Number,
            ],
        ),
        2474: (
            size: 8,
            codeBlock: NoBlock,
            args: [
                Number,
            ],
        ),
        2475: (
            size: 16,
            codeBlock: NoBlock,
            args: [],
        ),
        2477: (
            size: 4,
            codeBlock: NoBlock,
            args: [],
        ),
        2478: (
            size: 8,
            codeBlock: NoBlock,
            args: [
                Number,
            ],
        ),
        2479: (
            size: 4,
            codeBlock: NoBlock,
            args: [],
        ),
        2480: (
            size: 8,
            codeBlock: NoBlock,
            args: [
                Number,
            ],
        ),
        2481: (
            size: 8,
            codeBlock: NoBlock,
            args: [
                Number,
            ],
        ),
        2482: (
            size: 8,
            codeBlock: NoBlock,
            args: [
                Number,
            ],
        ),
        2483: (
            size: 8,
            codeBlock: NoBlock,
            args: [
                Number,
            ],
        ),
        2484: (
            size: 8,
            codeBlock: NoBlock,
            args: [
                Number,
            ],
        ),
        2485: (
            size: 4,
            codeBlock: NoBlock,
            args: [],
        ),
        2486: (
            size: 8,
            codeBlock: NoBlock,
            args: [
                Number,
            ],
        ),
        2487: (
            size: 8,
            codeBlock: NoBlock,
            args: [
                Number,
            ],
        ),
        2488: (
            size: 8,
            codeBlock: NoBlock,
            args: [
                Number,
            ],
        ),
        2489: (
            size: 4,
            codeBlock: NoBlock,
            args: [],
        ),
        2490: (
            size: 12,
            codeBlock: NoBlock,
            args: [
                Number,
                Number,
            ],
        ),
        2491: (
            size: 16,
            codeBlock: NoBlock,
            args: [
                Number,
                Number,
                Number,
            ],
        ),
        2492: (
            size: 68,
            codeBlock: NoBlock,
            args: [
                String32,
                String32,
            ],
        ),
        2493: (
            size: 8,
            codeBlock: NoBlock,
            args: [
                Number,
            ],
        ),
        2494: (
            size: 8,
            codeBlock: NoBlock,
            args: [
                Number,
            ],
        ),
        2495: (
            size: 8,
            codeBlock: NoBlock,
            args: [
                Number,
            ],
        ),
        2496: (
            size: 8,
            codeBlock: NoBlock,
            args: [
                Number,
            ],
        ),
        2497: (
            size: 8,
            codeBlock: NoBlock,
            args: [
                Number,
            ],
        ),
        2498: (
            size: 4,
            codeBlock: NoBlock,
            args: [],
        ),
        2499: (
            size: 4,
            codeBlock: NoBlock,
            args: [],
        ),
        2500: (
            size: 12,
            codeBlock: NoBlock,
            args: [
                Number,
                Number,
            ],
        ),
        2501: (
            size: 12,
            codeBlock: NoBlock,
            args: [
                Number,
                Number,
            ],
        ),
        2502: (
            size: 12,
            codeBlock: NoBlock,
            args: [
                Number,
                Number,
            ],
        ),
        2503: (
            size: 12,
            codeBlock: NoBlock,
            args: [
                Number,
                Number,
            ],
        ),
        2504: (
            size: 40,
            codeBlock: NoBlock,
            args: [],
        ),
        2505: (
            size: 12,
            codeBlock: NoBlock,
            args: [
                Number,
                Number,
            ],
        ),
        2506: (
            size: 12,
            codeBlock: NoBlock,
            args: [
                Number,
                Number,
            ],
        ),
        2507: (
            size: 12,
            codeBlock: NoBlock,
            args: [
                Number,
                Number,
            ],
        ),
        2508: (
            size: 12,
            codeBlock: NoBlock,
            args: [
                Number,
                Number,
            ],
        ),
        2509: (
            size: 12,
            codeBlock: NoBlock,
            args: [
                Number,
                Number,
            ],
        ),
        2510: (
            size: 28,
            codeBlock: NoBlock,
            args: [],
        ),
        2511: (
            size: 12,
            codeBlock: NoBlock,
            args: [
                Number,
                Number,
            ],
        ),
        2512: (
            size: 28,
            codeBlock: NoBlock,
            args: [],
        ),
        2513: (
            size: 12,
            codeBlock: NoBlock,
            args: [
                Number,
                Number,
            ],
        ),
        2528: (
            size: 8,
            codeBlock: NoBlock,
            args: [
                Number,
            ],
        ),
        2529: (
            size: 36,
            codeBlock: NoBlock,
            args: [
                String32,
            ],
        ),
        2530: (
            size: 8,
            codeBlock: NoBlock,
            args: [
                Number,
            ],
        ),
        2531: (
            size: 8,
            codeBlock: NoBlock,
            args: [
                Number,
            ],
        ),
        2532: (
            size: 8,
            codeBlock: NoBlock,
            args: [
                Number,
            ],
        ),
        2533: (
            size: 8,
            codeBlock: NoBlock,
            args: [
                Number,
            ],
        ),
        2534: (
            size: 4,
            codeBlock: NoBlock,
            args: [],
        ),
        2535: (
            size: 4,
            codeBlock: NoBlock,
            args: [],
        ),
        2536: (
            size: 4,
            codeBlock: NoBlock,
            args: [],
        ),
        2537: (
            size: 4,
            codeBlock: NoBlock,
            args: [],
        ),
        2538: (
            size: 4,
            codeBlock: NoBlock,
            args: [],
        ),
        2539: (
            size: 8,
            codeBlock: NoBlock,
            args: [
                Number,
            ],
        ),
        2540: (
            size: 8,
            codeBlock: NoBlock,
            args: [
                Number,
            ],
        ),
        2541: (
            size: 8,
            codeBlock: NoBlock,
            args: [
                Number,
            ],
        ),
        2542: (
            size: 16,
            codeBlock: NoBlock,
            args: [],
        ),
        2543: (
            size: 8,
            codeBlock: NoBlock,
            args: [
                Number,
            ],
        ),
        2544: (
            size: 20,
            codeBlock: NoBlock,
            args: [],
        ),
        2545: (
            size: 8,
            codeBlock: NoBlock,
            args: [
                Number,
            ],
        ),
        2546: (
            size: 8,
            codeBlock: NoBlock,
            args: [
                Number,
            ],
        ),
        2547: (
            size: 8,
            codeBlock: NoBlock,
            args: [
                Number,
            ],
        ),
        2548: (
            size: 8,
            codeBlock: NoBlock,
            args: [
                Number,
            ],
        ),
        2549: (
            size: 12,
            codeBlock: NoBlock,
            args: [
                Number,
                Number,
            ],
        ),
        2550: (
            size: 8,
            codeBlock: NoBlock,
            args: [
                Number,
            ],
        ),
        2551: (
            size: 8,
            codeBlock: NoBlock,
            args: [
                Number,
            ],
        ),
        2552: (
            size: 8,
            codeBlock: NoBlock,
            args: [
                Number,
            ],
        ),
        2553: (
            size: 4,
            codeBlock: NoBlock,
            args: [],
        ),
        2554: (
            size: 8,
            codeBlock: NoBlock,
            args: [
                Number,
            ],
        ),
        2555: (
            size: 8,
            codeBlock: NoBlock,
            args: [
                Number,
            ],
        ),
        2556: (
            size: 8,
            codeBlock: NoBlock,
            args: [
                Number,
            ],
        ),
        2557: (
            size: 8,
            codeBlock: NoBlock,
            args: [
                Number,
            ],
        ),
        2558: (
            size: 8,
            codeBlock: NoBlock,
            args: [
                Number,
            ],
        ),
        2559: (
            size: 8,
            codeBlock: NoBlock,
            args: [
                Number,
            ],
        ),
        2560: (
            size: 8,
            codeBlock: NoBlock,
            args: [
                Number,
            ],
        ),
        2561: (
            size: 8,
            codeBlock: NoBlock,
            args: [
                Number,
            ],
        ),
        2562: (
            size: 8,
            codeBlock: NoBlock,
            args: [
                Number,
            ],
        ),
        2563: (
            size: 8,
            codeBlock: NoBlock,
            args: [
                Number,
            ],
        ),
        2564: (
            size: 8,
            codeBlock: NoBlock,
            args: [
                Number,
            ],
        ),
        2565: (
            size: 8,
            codeBlock: NoBlock,
            args: [
                Number,
            ],
        ),
        2566: (
            size: 8,
            codeBlock: NoBlock,
            args: [
                Number,
            ],
        ),
        2567: (
            size: 8,
            codeBlock: NoBlock,
            args: [
                Number,
            ],
        ),
        2568: (
            size: 8,
            codeBlock: NoBlock,
            args: [
                Number,
            ],
        ),
        2569: (
            size: 8,
            codeBlock: NoBlock,
            args: [
                Number,
            ],
        ),
        2570: (
            size: 8,
            codeBlock: NoBlock,
            args: [
                Number,
            ],
        ),
        2571: (
            size: 8,
            codeBlock: NoBlock,
            args: [
                Number,
            ],
        ),
        2572: (
            size: 8,
            codeBlock: NoBlock,
            args: [
                Number,
            ],
        ),
        2573: (
            size: 8,
            codeBlock: NoBlock,
            args: [
                Number,
            ],
        ),
        2574: (
            size: 8,
            codeBlock: NoBlock,
            args: [
                Number,
            ],
        ),
        2575: (
            size: 8,
            codeBlock: NoBlock,
            args: [
                Number,
            ],
        ),
        2576: (
            size: 8,
            codeBlock: NoBlock,
            args: [
                Number,
            ],
        ),
        2577: (
            size: 8,
            codeBlock: NoBlock,
            args: [
                Number,
            ],
        ),
        2578: (
            size: 8,
            codeBlock: NoBlock,
            args: [
                Number,
            ],
        ),
        2579: (
            size: 8,
            codeBlock: NoBlock,
            args: [
                Number,
            ],
        ),
        2580: (
            size: 8,
            codeBlock: NoBlock,
            args: [
                Number,
            ],
        ),
        2581: (
            size: 8,
            codeBlock: NoBlock,
            args: [
                Number,
            ],
        ),
        2582: (
            size: 8,
            codeBlock: NoBlock,
            args: [
                Number,
            ],
        ),
        2583: (
            size: 8,
            codeBlock: NoBlock,
            args: [
                Number,
            ],
        ),
        2584: (
            size: 8,
            codeBlock: NoBlock,
            args: [
                Number,
            ],
        ),
        2585: (
            size: 8,
            codeBlock: NoBlock,
            args: [
                Number,
            ],
        ),
        2586: (
            size: 8,
            codeBlock: NoBlock,
            args: [
                Number,
            ],
        ),
        2587: (
            size: 8,
            codeBlock: NoBlock,
            args: [
                Number,
            ],
        ),
        2588: (
            size: 8,
            codeBlock: NoBlock,
            args: [
                Number,
            ],
        ),
        2589: (
            size: 12,
            codeBlock: NoBlock,
            args: [
                Number,
                Number,
            ],
        ),
        2590: (
            size: 8,
            codeBlock: NoBlock,
            args: [
                Number,
            ],
        ),
        2591: (
            size: 16,
            codeBlock: NoBlock,
            args: [
                Number,
                Number,
                Number,
            ],
        ),
        2592: (
            size: 4,
            codeBlock: NoBlock,
            args: [],
        ),
        2593: (
            size: 8,
            codeBlock: NoBlock,
            args: [
                Number,
            ],
        ),
        2594: (
            size: 8,
            codeBlock: NoBlock,
            args: [
                Number,
            ],
        ),
        2595: (
            size: 16,
            codeBlock: NoBlock,
            args: [
                Number,
                Number,
                Number,
            ],
        ),
        2596: (
            size: 8,
            codeBlock: NoBlock,
            args: [
                Number,
            ],
        ),
        2597: (
            size: 8,
            codeBlock: NoBlock,
            args: [
                Number,
            ],
        ),
        2598: (
            size: 8,
            codeBlock: NoBlock,
            args: [
                Number,
            ],
        ),
        2599: (
            size: 8,
            codeBlock: NoBlock,
            args: [
                Number,
            ],
        ),
        2601: (
            size: 12,
            codeBlock: NoBlock,
            args: [
                Number,
                Number,
            ],
        ),
        2602: (
            size: 16,
            codeBlock: NoBlock,
            args: [
                Number,
                Number,
                Number,
            ],
        ),
        2603: (
            size: 4,
            codeBlock: NoBlock,
            args: [],
        ),
        2604: (
            size: 8,
            codeBlock: NoBlock,
            args: [
                Number,
            ],
        ),
        2613: (
            size: 8,
            codeBlock: NoBlock,
            args: [
                Number,
            ],
        ),
        2614: (
            size: 8,
            codeBlock: NoBlock,
            args: [
                Number,
            ],
        ),
        2615: (
            size: 16,
            codeBlock: NoBlock,
            args: [
                Number,
                Number,
                Number,
            ],
        ),
        2616: (
            size: 48,
            codeBlock: NoBlock,
            args: [],
        ),
        2617: (
            size: 36,
            codeBlock: NoBlock,
            args: [
                String32,
            ],
        ),
        2618: (
            size: 40,
            codeBlock: NoBlock,
            args: [
                String32,
                Number,
            ],
        ),
        2619: (
            size: 4,
            codeBlock: NoBlock,
            args: [],
        ),
        2620: (
            size: 36,
            codeBlock: NoBlock,
            args: [
                String32,
            ],
        ),
        2621: (
            size: 8,
            codeBlock: NoBlock,
            args: [
                Number,
            ],
        ),
        2622: (
            size: 8,
            codeBlock: NoBlock,
            args: [
                Number,
            ],
        ),
        2623: (
            size: 12,
            codeBlock: NoBlock,
            args: [
                Number,
                Number,
            ],
        ),
        2624: (
            size: 8,
            codeBlock: NoBlock,
            args: [
                Number,
            ],
        ),
        2625: (
            size: 8,
            codeBlock: NoBlock,
            args: [
                Number,
            ],
        ),
        2630: (
            size: 8,
            codeBlock: NoBlock,
            args: [
                Number,
            ],
        ),
        2631: (
            size: 16,
            codeBlock: NoBlock,
            args: [],
        ),
        2632: (
            size: 36,
            codeBlock: NoBlock,
            args: [],
        ),
        2633: (
            size: 8,
            codeBlock: NoBlock,
            args: [
                Number,
            ],
        ),
        2634: (
            size: 8,
            codeBlock: NoBlock,
            args: [
                Number,
            ],
        ),
        2635: (
            size: 8,
            codeBlock: NoBlock,
            args: [
                Number,
            ],
        ),
        2636: (
            size: 8,
            codeBlock: NoBlock,
            args: [
                Number,
            ],
        ),
        2637: (
            size: 8,
            codeBlock: NoBlock,
            args: [
                Number,
            ],
        ),
        2638: (
            size: 40,
            codeBlock: NoBlock,
            args: [
                Number,
                String32,
            ],
        ),
        2650: (
            size: 4,
            codeBlock: NoBlock,
            args: [],
        ),
        2651: (
            size: 8,
            codeBlock: NoBlock,
            args: [
                Number,
            ],
        ),
        2652: (
            size: 8,
            codeBlock: NoBlock,
            args: [
                Number,
            ],
        ),
        2653: (
            size: 8,
            codeBlock: NoBlock,
            args: [
                Number,
            ],
        ),
        2655: (
            size: 8,
            codeBlock: NoBlock,
            args: [
                Number,
            ],
        ),
        2656: (
            size: 48,
            codeBlock: NoBlock,
            args: [],
        ),
        2657: (
            size: 12,
            codeBlock: NoBlock,
            args: [
                Number,
                Number,
            ],
        ),
        2658: (
            size: 8,
            codeBlock: NoBlock,
            args: [
                Number,
            ],
        ),
        2659: (
            size: 20,
            codeBlock: NoBlock,
            args: [],
        ),
        2660: (
            size: 8,
            codeBlock: NoBlock,
            args: [
                Number,
            ],
        ),
        2661: (
            size: 8,
            codeBlock: NoBlock,
            args: [
                Number,
            ],
        ),
        2662: (
            size: 8,
            codeBlock: NoBlock,
            args: [
                Number,
            ],
        ),
        2663: (
            size: 8,
            codeBlock: NoBlock,
            args: [
                Number,
            ],
        ),
        2664: (
            size: 8,
            codeBlock: NoBlock,
            args: [
                Number,
            ],
        ),
        2665: (
            size: 8,
            codeBlock: NoBlock,
            args: [
                Number,
            ],
        ),
        2666: (
            size: 8,
            codeBlock: NoBlock,
            args: [
                Number,
            ],
        ),
        2667: (
            size: 4,
            codeBlock: NoBlock,
            args: [],
        ),
        2668: (
            size: 40,
            codeBlock: NoBlock,
            args: [],
        ),
        2669: (
            size: 40,
            codeBlock: NoBlock,
            args: [],
        ),
        2670: (
            size: 36,
            codeBlock: NoBlock,
            args: [],
        ),
        2671: (
            size: 36,
            codeBlock: NoBlock,
            args: [],
        ),
        2673: (
            size: 8,
            codeBlock: NoBlock,
            args: [
                Number,
            ],
        ),
        2675: (
            size: 8,
            codeBlock: NoBlock,
            args: [
                Number,
            ],
        ),
        2676: (
            size: 8,
            codeBlock: NoBlock,
            args: [
                Number,
            ],
        ),
        2677: (
            size: 8,
            codeBlock: NoBlock,
            args: [
                Number,
            ],
        ),
        2690: (
            size: 12,
            codeBlock: NoBlock,
            args: [
                Number,
                Number,
            ],
        ),
        2691: (
            size: 8,
            codeBlock: NoBlock,
            args: [
                Number,
            ],
        ),
        2692: (
            size: 24,
            codeBlock: NoBlock,
            args: [
                Number,
                Number,
                Number,
                Number,
                Number,
            ],
        ),
        2695: (
            size: 4,
            codeBlock: NoBlock,
            args: [],
        ),
        2696: (
            size: 8,
            codeBlock: NoBlock,
            args: [
                Number,
            ],
        ),
        2697: (
            size: 24,
            codeBlock: NoBlock,
            args: [
                Number,
                Number,
                Number,
                Number,
                Number,
            ],
        ),
        2698: (
            size: 8,
            codeBlock: NoBlock,
            args: [
                Number,
            ],
        ),
        2699: (
            size: 4,
            codeBlock: NoBlock,
            args: [],
        ),
        2700: (
            size: 8,
            codeBlock: NoBlock,
            args: [
                Number,
            ],
        ),
        2701: (
            size: 8,
            codeBlock: NoBlock,
            args: [
                Number,
            ],
        ),
        2702: (
            size: 16,
            codeBlock: NoBlock,
            args: [
                Number,
                Number,
                Number,
            ],
        ),
        2703: (
            size: 16,
            codeBlock: NoBlock,
            args: [
                Number,
                Number,
                Number,
            ],
        ),
        2704: (
            size: 16,
            codeBlock: NoBlock,
            args: [
                Number,
                Number,
                Number,
            ],
        ),
        2705: (
            size: 16,
            codeBlock: NoBlock,
            args: [
                Number,
                Number,
                Number,
            ],
        ),
        2706: (
            size: 16,
            codeBlock: NoBlock,
            args: [
                Number,
                Number,
                Number,
            ],
        ),
        2707: (
            size: 16,
            codeBlock: NoBlock,
            args: [
                Number,
                Number,
                Number,
            ],
        ),
        2708: (
            size: 12,
            codeBlock: NoBlock,
            args: [
                Number,
                Number,
            ],
        ),
        2709: (
            size: 4,
            codeBlock: NoBlock,
            args: [],
        ),
        2710: (
            size: 4,
            codeBlock: NoBlock,
            args: [],
        ),
        2711: (
            size: 4,
            codeBlock: NoBlock,
            args: [],
        ),
        2712: (
            size: 44,
            codeBlock: NoBlock,
            args: [
                String32,
                Number,
                Number,
            ],
        ),
        2713: (
            size: 8,
            codeBlock: NoBlock,
            args: [
                Number,
            ],
        ),
        2714: (
            size: 44,
            codeBlock: NoBlock,
            args: [],
        ),
        2715: (
            size: 8,
            codeBlock: NoBlock,
            args: [
                Number,
            ],
        ),
        2716: (
            size: 36,
            codeBlock: NoBlock,
            args: [],
        ),
        2717: (
            size: 8,
            codeBlock: NoBlock,
            args: [
                Number,
            ],
        ),
        2718: (
            size: 8,
            codeBlock: NoBlock,
            args: [
                Number,
            ],
        ),
        2719: (
            size: 16,
            name: "Status Ailments",
            codeBlock: NoBlock,
            args: [
                Number,
                Number,
                Number,
            ],
        ),
        2720: (
            size: 4,
            codeBlock: NoBlock,
            args: [],
        ),
        2721: (
            size: 8,
            codeBlock: NoBlock,
            args: [
                Number,
            ],
        ),
        2722: (
            size: 8,
            codeBlock: NoBlock,
            args: [
                Number,
            ],
        ),
        2723: (
            size: 8,
            codeBlock: NoBlock,
            args: [
                Number,
            ],
        ),
        2724: (
            size: 12,
            codeBlock: NoBlock,
            args: [
                Number,
                Number,
            ],
        ),
        2725: (
            size: 12,
            codeBlock: NoBlock,
            args: [
                Number,
                Number,
            ],
        ),
        2726: (
            size: 8,
            codeBlock: NoBlock,
            args: [
                Number,
            ],
        ),
        2727: (
            size: 12,
            codeBlock: NoBlock,
            args: [
                Number,
                Number,
            ],
        ),
        2728: (
            size: 12,
            codeBlock: NoBlock,
            args: [
                Number,
                Number,
            ],
        ),
        2729: (
            size: 68,
            codeBlock: NoBlock,
            args: [],
        ),
        2730: (
            size: 8,
            codeBlock: NoBlock,
            args: [
                Number,
            ],
        ),
        2731: (
            size: 36,
            codeBlock: NoBlock,
            args: [],
        ),
        2732: (
            size: 12,
            codeBlock: NoBlock,
            args: [
                Number,
                Number,
            ],
        ),
        2733: (
            size: 8,
            codeBlock: NoBlock,
            args: [
                Number,
            ],
        ),
        2734: (
            size: 8,
            codeBlock: NoBlock,
            args: [
                Number,
            ],
        ),
        2735: (
            size: 36,
            codeBlock: NoBlock,
            args: [],
        ),
        2736: (
            size: 8,
            codeBlock: NoBlock,
            args: [
                Number,
            ],
        ),
        2737: (
            size: 8,
            codeBlock: NoBlock,
            args: [
                Number,
            ],
        ),
        2738: (
            size: 8,
            codeBlock: NoBlock,
            args: [
                Number,
            ],
        ),
        2739: (
            size: 8,
            codeBlock: NoBlock,
            args: [
                Number,
            ],
        ),
        2757: (
            size: 4,
            codeBlock: NoBlock,
            args: [],
        ),
        2758: (
            size: 4,
            codeBlock: NoBlock,
            args: [],
        ),
        2759: (
            size: 8,
            codeBlock: NoBlock,
            args: [
                Number,
            ],
        ),
        2760: (
            size: 20,
            codeBlock: NoBlock,
            args: [
                Number,
                Number,
                Number,
                Number,
            ],
        ),
        2761: (
            size: 16,
            codeBlock: NoBlock,
            args: [
                Number,
                Number,
                Number,
            ],
        ),
        2762: (
            size: 16,
            codeBlock: NoBlock,
            args: [
                Number,
                Number,
                Number,
            ],
        ),
        2763: (
            size: 20,
            codeBlock: NoBlock,
            args: [
                Number,
                Number,
                Number,
                Number,
            ],
        ),
        2764: (
            size: 12,
            codeBlock: NoBlock,
            args: [
                Number,
                Number,
            ],
        ),
        2765: (
            size: 8,
            codeBlock: NoBlock,
            args: [
                Number,
            ],
        ),
        2766: (
            size: 8,
            codeBlock: NoBlock,
            args: [
                Number,
            ],
        ),
        2767: (
            size: 8,
            codeBlock: NoBlock,
            args: [
                Number,
            ],
        ),
        2768: (
            size: 36,
            codeBlock: NoBlock,
            args: [
                String32,
            ],
        ),
        2769: (
            size: 8,
            codeBlock: NoBlock,
            args: [
                Number,
            ],
        ),
        2770: (
            size: 8,
            codeBlock: NoBlock,
            args: [
                Number,
            ],
        ),
        2771: (
            size: 8,
            codeBlock: NoBlock,
            args: [
                Number,
            ],
        ),
        2772: (
            size: 8,
            codeBlock: NoBlock,
            args: [
                Number,
            ],
        ),
        2773: (
            size: 4,
            codeBlock: NoBlock,
            args: [],
        ),
        2774: (
            size: 40,
            codeBlock: NoBlock,
            args: [],
        ),
        2775: (
            size: 36,
            codeBlock: NoBlock,
            args: [],
        ),
        30001: (
            size: 40,
            codeBlock: NoBlock,
            args: [
                String32,
                Number,
            ],
        ),
        30002: (
            size: 16,
            codeBlock: NoBlock,
            args: [
                Number,
                Number,
                Number,
            ],
        ),
        30003: (
            size: 8,
            codeBlock: NoBlock,
            args: [
                Number,
            ],
        ),
        30004: (
            size: 8,
            codeBlock: NoBlock,
            args: [
                Number,
            ],
        ),
        30005: (
            size: 8,
            codeBlock: NoBlock,
            args: [
                Number,
            ],
        ),
        30006: (
            size: 16,
            codeBlock: NoBlock,
            args: [
                Number,
                Number,
                Number,
            ],
        ),
        30007: (
            size: 8,
            codeBlock: NoBlock,
            args: [
                Number,
            ],
        ),
        30008: (
            size: 4,
            codeBlock: NoBlock,
            args: [],
        ),
        30009: (
            size: 144,
            codeBlock: NoBlock,
            args: [
                Number,
                Number,
                Number,
            ],
        ),
        30010: (
            size: 12,
            codeBlock: NoBlock,
            args: [
                Number,
                Number,
            ],
        ),
        30011: (
            size: 4,
            codeBlock: NoBlock,
            args: [],
        ),
        30012: (
            size: 20,
            codeBlock: NoBlock,
            args: [
                Number,
                Number,
                Number,
                Number,
            ],
        ),
        30017: (
            size: 8,
            codeBlock: NoBlock,
            args: [
                Number,
            ],
        ),
        30018: (
            size: 12,
            codeBlock: NoBlock,
            args: [
                Number,
                Number,
            ],
        ),
        30019: (
            size: 36,
            codeBlock: NoBlock,
            args: [
                String32,
            ],
        ),
    }),
)<|MERGE_RESOLUTION|>--- conflicted
+++ resolved
@@ -6,13 +6,6 @@
     variable_tag: 2,
     named_variables: {},
     named_value_maps: {
-<<<<<<< HEAD
-        "if0_4": {
-            0: "STATIC",
-            2: "VARIABLE",
-        },
-=======
->>>>>>> cf6cf9fb
         "moveInput0_1775": {
             1: "INPUT_HOLD_A",
             3: "INPUT_RELEASE_A",
@@ -98,12 +91,7 @@
             name: "if",
             codeBlock: Begin,
             args: [
-<<<<<<< HEAD
-                Enum("if0_4"),
-                Number,
-=======
                 AccessedValue
->>>>>>> cf6cf9fb
             ],
         ),
         5: (
