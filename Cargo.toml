[package]
name = "bbscript"
<<<<<<< HEAD
version = "0.10.0"
=======
version = "1.0.0"
>>>>>>> cf6cf9fb
edition = "2021"

[features]
old-cfg-converter = []

[dependencies]
clap = { version = "3.1", features = ['cargo', 'derive', 'env'] }
byteorder = "1.3"
serde = { version = "1.0", features = ['derive'] }
thiserror = "1.0"
ron = "0.7"
bimap = { version = "0.6", features = ['serde'] }
bytes = "1.0"
hex = "0.4"
pest_derive = "2.1"
pest_consume = "1.0"
pest = "2.1"
smallvec = { version = "1.8", features = ['serde']}
colored = "2.0"
log = "0.4"
anyhow = "1.0"
simple_logger = "2.1.0"<|MERGE_RESOLUTION|>--- conflicted
+++ resolved
@@ -1,10 +1,6 @@
 [package]
 name = "bbscript"
-<<<<<<< HEAD
-version = "0.10.0"
-=======
 version = "1.0.0"
->>>>>>> cf6cf9fb
 edition = "2021"
 
 [features]
